--- conflicted
+++ resolved
@@ -24,8 +24,6 @@
 from btrdb.endpoint import Endpoint
 from btrdb.exceptions import *
 from btrdb.grpcinterface import btrdb_pb2
-<<<<<<< HEAD
-=======
 from btrdb.stream import Stream
 
 ##########################################################################
@@ -74,7 +72,6 @@
     stream._btrdb = Mock()
     return stream
 
->>>>>>> 78046dcc
 
 ##########################################################################
 ## Connection Tests
@@ -142,11 +139,7 @@
         """
         db = BTrDB(None)
         uuid1 = uuidlib.UUID("0d22a53b-e2ef-4e0a-ab89-b2d48fb2592a")
-<<<<<<< HEAD
-        mock_func.return_value = [1]
-=======
         mock_func.return_value = Stream(db, uuid1)
->>>>>>> 78046dcc
         db.streams(uuid1)
 
         mock_func.assert_called_once()
@@ -159,11 +152,7 @@
         """
         db = BTrDB(None)
         uuid1 = "0d22a53b-e2ef-4e0a-ab89-b2d48fb2592a"
-<<<<<<< HEAD
-        mock_func.return_value = [1]
-=======
         mock_func.return_value = Stream(db, uuid1)
->>>>>>> 78046dcc
         db.streams(uuid1)
 
         mock_func.assert_called_once()
@@ -176,13 +165,9 @@
         """
         db = BTrDB(None)
         ident = "zoo/animal/dog"
-<<<<<<< HEAD
-        mock_func.return_value = [1]
-=======
         mock_func.return_value = [
             Stream(db, "0d22a53b-e2ef-4e0a-ab89-b2d48fb2592a"),
         ]
->>>>>>> 78046dcc
         db.streams(ident, "0d22a53b-e2ef-4e0a-ab89-b2d48fb2592a")
 
         mock_func.assert_called_once()
@@ -204,13 +189,6 @@
         with pytest.raises(StreamNotFoundError) as exc:
             db.streams(ident)
 
-<<<<<<< HEAD
-        mock_func.return_value = [1, 2]
-        with pytest.raises(StreamNotFoundError) as exc:
-            db.streams(ident)
-
-=======
->>>>>>> 78046dcc
         # check that does not raise if one returned
         mock_func.return_value = [
             Stream(db, ident),
