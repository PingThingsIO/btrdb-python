--- conflicted
+++ resolved
@@ -23,10 +23,7 @@
 import pytest
 from pandas import DataFrame, Index, Series
 
-<<<<<<< HEAD
-=======
 from btrdb.conn import BTrDB
->>>>>>> 78046dcc
 from btrdb.point import RawPoint, StatPoint
 from btrdb.stream import Stream, StreamSet
 from btrdb.transformers import *
@@ -801,11 +798,7 @@
         result = [dict(row) for row in reader]
         for item in result:
             for k, v in item.items():
-<<<<<<< HEAD
-                if v is "":
-=======
                 if v == "":
->>>>>>> 78046dcc
                     item[k] = None
                 elif "." in v:
                     item[k] = float(v)
