--- conflicted
+++ resolved
@@ -39,11 +39,7 @@
 
 
 class TestLoadProfile(object):
-<<<<<<< HEAD
-    def setup(self):
-=======
     def setup_method(self):
->>>>>>> 78046dcc
         for env in ["BTRDB_ENDPOINTS", "BTRDB_PROFILE", "BTRDB_API_KEY"]:
             try:
                 del os.environ[env]
@@ -118,11 +114,7 @@
 
 
 class TestCredentials(object):
-<<<<<<< HEAD
-    def setup(self):
-=======
     def setup_method(self):
->>>>>>> 78046dcc
         for env in ["BTRDB_ENDPOINTS", "BTRDB_PROFILE", "BTRDB_API_KEY"]:
             try:
                 del os.environ[env]
