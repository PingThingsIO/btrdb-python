# btrdb.conn
# Connection related objects for the BTrDB library
#
# Author:   PingThings
# Created:  Fri Dec 21 14:57:30 2018 -0500
#
# For license information, see LICENSE.txt
# ID: conn.py [] allen@pingthings.io $

"""
Connection related objects for the BTrDB library
"""

##########################################################################
## Imports
##########################################################################

import json
import os
import re
<<<<<<< HEAD
=======
import json
import certifi
import logging
>>>>>>> 354a13ab
import uuid as uuidlib
from concurrent.futures import ThreadPoolExecutor

import certifi
import grpc
from grpc._cython.cygrpc import CompressionAlgorithm

from btrdb.exceptions import InvalidOperation, StreamNotFoundError
from btrdb.stream import Stream, StreamSet
from btrdb.utils.conversion import to_uuid
from btrdb.utils.general import unpack_stream_descriptor

##########################################################################
## Module Variables
##########################################################################

MIN_TIME = -(16 << 56)
MAX_TIME = 48 << 56
MAX_POINTWIDTH = 63


##########################################################################
## Classes
##########################################################################
logger = logging.getLogger(__name__)


class Connection(object):
    def __init__(self, addrportstr, apikey=None):
        """
        Connects to a BTrDB server

        Parameters
        ----------
        addrportstr: str
            The address of the cluster to connect to, e.g 123.123.123:4411
        apikey: str
            The option API key to authenticate requests

        """
        addrport = addrportstr.split(":", 2)
        chan_ops = [("grpc.default_compression_algorithm", CompressionAlgorithm.gzip)]

        if len(addrport) != 2:
            raise ValueError("expecting address:port")

        if addrport[1] == "4411":
            # grpc bundles its own CA certs which will work for all normal SSL
            # certificates but will fail for custom CA certs. Allow the user
            # to specify a CA bundle via env var to overcome this
            env_bundle = os.getenv("BTRDB_CA_BUNDLE", "")

            # certifi certs are provided as part of this package install
            # https://github.com/certifi/python-certifi
            lib_certs = certifi.where()

            ca_bundle = env_bundle

            if ca_bundle == "":
                ca_bundle = lib_certs
            try:
                with open(ca_bundle, "rb") as f:
                    contents = f.read()
            except Exception:
                if env_bundle != "":
                    # The user has given us something but we can't use it, we need to make noise
                    raise Exception(
                        "BTRDB_CA_BUNDLE(%s) env is defined but could not read file"
                        % ca_bundle
                    )
                else:
                    contents = None

            if apikey is None:
                self.channel = grpc.secure_channel(
                    addrportstr,
                    grpc.ssl_channel_credentials(contents),
                    options=chan_ops,
                )
            else:
                self.channel = grpc.secure_channel(
                    addrportstr,
                    grpc.composite_channel_credentials(
                        grpc.ssl_channel_credentials(contents),
                        grpc.access_token_call_credentials(apikey),
                    ),
                    options=chan_ops,
                )
        else:
            if apikey is not None:
                raise ValueError(
                    "cannot use an API key with an insecure (port 4410) BTrDB API. Try port 4411"
                )
            self.channel = grpc.insecure_channel(addrportstr, chan_ops)

<<<<<<< HEAD
=======
def _is_arrow_enabled(info):
    info = {
        "majorVersion": info.majorVersion,
        "minorVersion": info.minorVersion,
    }
    major = info.get("majorVersion", -1)
    minor = info.get("minorVersion", -1)
    logger.debug(f"major version: {major}")
    logger.debug(f"minor version: {minor}")
    if major >= 5 and minor >= 30:
        return True
    else:
        return False

>>>>>>> 354a13ab

class BTrDB(object):
    """
    The primary server connection object for communicating with a BTrDB server.
    """

    def __init__(self, endpoint):
        self.ep = endpoint
        self._executor = ThreadPoolExecutor()
        self._ARROW_ENABLED = True #_is_arrow_enabled(self.ep.info())
        logger.debug(f"ARROW ENABLED: {self._ARROW_ENABLED}")

    def query(self, stmt, params=[]):
        """
        Performs a SQL query on the database metadata and returns a list of
        dictionaries from the resulting cursor.

        Parameters
        ----------
        stmt: str
            a SQL statement to be executed on the BTrDB metadata.  Available
            tables are noted below.  To sanitize inputs use a `$1` style parameter such as
            `select * from streams where name = $1 or name = $2`.
        params: list or tuple
            a list of parameter values to be sanitized and interpolated into the
            SQL statement. Using parameters forces value/type checking and is
            considered a best practice at the very least.

        Returns
        -------
        list
            a list of dictionary object representing the cursor results.


        Notes
        -------
        Parameters will be inserted into the SQL statement as noted by the
        paramter number such as `$1`, `$2`, or `$3`.  The `streams` table is
        available for `SELECT` statements only.

        See https://btrdb.readthedocs.io/en/latest/ for more info.
        """
        return [
            json.loads(row.decode("utf-8"))
            for page in self.ep.sql_query(stmt, params)
            for row in page
        ]

    def streams(self, *identifiers, versions=None, is_collection_prefix=False):
        """
        Returns a StreamSet object with BTrDB streams from the supplied
        identifiers.  If any streams cannot be found matching the identifier
        than StreamNotFoundError will be returned.

        Parameters
        ----------
        identifiers: str or UUID
            a single item or iterable of items which can be used to query for
            streams.  identiers are expected to be UUID as string, UUID as UUID,
            or collection/name string.

        versions: list[int]
            a single or iterable of version numbers to match the identifiers

        """
        if versions is not None and not isinstance(versions, list):
            raise TypeError("versions argument must be of type list")

        if versions and len(versions) != len(identifiers):
            raise ValueError("number of versions does not match identifiers")

        streams = []
        for ident in identifiers:
            if isinstance(ident, uuidlib.UUID):
                streams.append(self.stream_from_uuid(ident))
                continue

            if isinstance(ident, str):
                # attempt UUID lookup
                pattern = "[0-9a-f]{8}-[0-9a-f]{4}-[0-9a-f]{4}-[0-9a-f]{4}-[0-9a-f]{12}"
                if re.match(pattern, ident):
                    streams.append(self.stream_from_uuid(ident))
                    continue

                # attempt collection/name lookup
                if "/" in ident:
                    parts = ident.split("/")
                    found = self.streams_in_collection(
                        "/".join(parts[:-1]),
                        is_collection_prefix=is_collection_prefix,
                        tags={"name": parts[-1]},
                    )
                    if len(found) == 1:
                        streams.append(found[0])
                        continue
                    raise StreamNotFoundError(f"Could not identify stream `{ident}`")

            raise ValueError(
                f"Could not identify stream based on `{ident}`.  Identifier must be UUID or collection/name."
            )

        obj = StreamSet(streams)

        if versions:
            version_dict = {
                streams[idx].uuid: versions[idx] for idx in range(len(versions))
            }
            obj.pin_versions(version_dict)

        return obj

    def stream_from_uuid(self, uuid):
        """
        Creates a stream handle to the BTrDB stream with the UUID `uuid`. This
        method does not check whether a stream with the specified UUID exists.
        It is always good form to check whether the stream existed using
        `stream.exists()`.


        Parameters
        ----------
        uuid: UUID
            The uuid of the requested stream.

        Returns
        -------
        Stream
            instance of Stream class or None

        """
        return Stream(self, to_uuid(uuid))

    def create(self, uuid, collection, tags=None, annotations=None):
        """
        Tells BTrDB to create a new stream with UUID `uuid` in `collection` with specified `tags` and `annotations`.

        Parameters
        ----------
        uuid: UUID
            The uuid of the requested stream.

        Returns
        -------
        Stream
            instance of Stream class
        """

        if tags is None:
            tags = {}

        if annotations is None:
            annotations = {}

        self.ep.create(uuid, collection, tags, annotations)
        return Stream(
            self,
            uuid,
            known_to_exist=True,
            collection=collection,
            tags=tags.copy(),
            annotations=annotations.copy(),
            property_version=0,
        )

    def info(self):
        """
        Returns information about the connected BTrDB srerver.

        Returns
        -------
        dict
            server connection and status information

        """
        info = self.ep.info()
        return {
            "majorVersion": info.majorVersion,
            "minorVersion": info.minorVersion,
            "build": info.build,
            "proxy": {"proxyEndpoints": [ep for ep in info.proxy.proxyEndpoints]},
        }

    def list_collections(self, starts_with=""):
        """
        Returns a list of collection paths using the `starts_with` argument for
        filtering.

        Returns
        -------
        collection paths: list[str]

        """
        return [c for some in self.ep.listCollections(starts_with) for c in some]

    def streams_in_collection(
        self, *collection, is_collection_prefix=True, tags=None, annotations=None
    ):
        """
        Search for streams matching given parameters

        This function allows for searching

        Parameters
        ----------
        collection: str
            collections to use when searching for streams, case sensitive.
        is_collection_prefix: bool
            Whether the collection is a prefix.
        tags: Dict[str, str]
            The tags to identify the stream.
        annotations: Dict[str, str]
            The annotations to identify the stream.

        Returns
        ------
        list
            A list of stream objects found with the provided search arguments.

        """
        result = []

        if tags is None:
            tags = {}

        if annotations is None:
            annotations = {}

        if not collection:
            collection = [None]

        for item in collection:
            streams = self.ep.lookupStreams(
                item, is_collection_prefix, tags, annotations
            )
            for desclist in streams:
                for desc in desclist:
                    tagsanns = unpack_stream_descriptor(desc)
                    result.append(
                        Stream(
                            self,
                            uuidlib.UUID(bytes=desc.uuid),
                            known_to_exist=True,
                            collection=desc.collection,
                            tags=tagsanns[0],
                            annotations=tagsanns[1],
                            property_version=desc.propertyVersion,
                        )
                    )

        return result

    def collection_metadata(self, prefix):
        """
        Gives statistics about metadata for collections that match a
        prefix.

        Parameters
        ----------
        prefix: str
            A prefix of the collection names to look at

        Returns
        -------
        tuple
            A tuple of dictionaries containing metadata on the streams in the
            provided collection.

        """
        ep = self.ep
        tags, annotations = ep.getMetadataUsage(prefix)
        pyTags = {tag.key: tag.count for tag in tags}
        pyAnn = {ann.key: ann.count for ann in annotations}
        return pyTags, pyAnn

    def __reduce__(self):
        raise InvalidOperation("BTrDB object cannot be reduced.")<|MERGE_RESOLUTION|>--- conflicted
+++ resolved
@@ -18,12 +18,6 @@
 import json
 import os
 import re
-<<<<<<< HEAD
-=======
-import json
-import certifi
-import logging
->>>>>>> 354a13ab
 import uuid as uuidlib
 from concurrent.futures import ThreadPoolExecutor
 
@@ -119,8 +113,6 @@
                 )
             self.channel = grpc.insecure_channel(addrportstr, chan_ops)
 
-<<<<<<< HEAD
-=======
 def _is_arrow_enabled(info):
     info = {
         "majorVersion": info.majorVersion,
@@ -134,8 +126,6 @@
         return True
     else:
         return False
-
->>>>>>> 354a13ab
 
 class BTrDB(object):
     """
