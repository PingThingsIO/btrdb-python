--- conflicted
+++ resolved
@@ -45,10 +45,7 @@
 ##########################################################################
 logger = logging.getLogger(__name__)
 
-<<<<<<< HEAD
-=======
-
->>>>>>> f38157d9
+
 class Connection(object):
     def __init__(self, addrportstr, apikey=None):
         """
@@ -117,7 +114,6 @@
                 )
             self.channel = grpc.insecure_channel(addrportstr, chan_ops)
 
-<<<<<<< HEAD
 def _is_arrow_enabled(info):
     info = {
         "majorVersion": info.majorVersion,
@@ -132,8 +128,6 @@
     else:
         return False
 
-=======
->>>>>>> f38157d9
 
 class BTrDB(object):
     """
@@ -143,11 +137,8 @@
     def __init__(self, endpoint):
         self.ep = endpoint
         self._executor = ThreadPoolExecutor()
-<<<<<<< HEAD
         self._ARROW_ENABLED = True #_is_arrow_enabled(self.ep.info())
         logger.debug(f"ARROW ENABLED: {self._ARROW_ENABLED}")
-=======
->>>>>>> f38157d9
 
     def query(self, stmt, params=[]):
         """
