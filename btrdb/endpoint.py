# Copyright (c) 2017 Sam Kumar <samkumar@berkeley.edu>
# Copyright (c) 2017 Michael P Andersen <m.andersen@cs.berkeley.edu>
# Copyright (c) 2017 University of California, Berkeley
# All rights reserved.
#
# Redistribution and use in source and binary forms, with or without
# modification, are permitted provided that the following conditions are met:
#     * Redistributions of source code must retain the above copyright
#       notice, this list of conditions and the following disclaimer.
#     * Redistributions in binary form must reproduce the above copyright
#       notice, this list of conditions and the following disclaimer in the
#       documentation and/or other materials provided with the distribution.
#     * Neither the name of the University of California, Berkeley nor the
#       names of its contributors may be used to endorse or promote products
#       derived from this software without specific prior written permission.
#
# THIS SOFTWARE IS PROVIDED BY THE COPYRIGHT HOLDERS AND CONTRIBUTORS "AS IS" AND
# ANY EXPRESS OR IMPLIED WARRANTIES, INCLUDING, BUT NOT LIMITED TO, THE IMPLIED
# WARRANTIES OF MERCHANTABILITY AND FITNESS FOR A PARTICULAR PURPOSE ARE
# DISCLAIMED. IN NO EVENT SHALL THE COPYRIGHT OWNERS OR CONTRIBUTORS BE LIABLE FOR
# ANY DIRECT, INDIRECT, INCIDENTAL, SPECIAL, EXEMPLARY, OR CONSEQUENTIAL DAMAGES
# (INCLUDING, BUT NOT LIMITED TO, PROCUREMENT OF SUBSTITUTE GOODS OR SERVICES;
# LOSS OF USE, DATA, OR PROFITS; OR BUSINESS INTERRUPTION) HOWEVER CAUSED AND
# ON ANY THEORY OF LIABILITY, WHETHER IN CONTRACT, STRICT LIABILITY, OR TORT
# (INCLUDING NEGLIGENCE OR OTHERWISE) ARISING IN ANY WAY OUT OF THE USE OF THIS
# SOFTWARE, EVEN IF ADVISED OF THE POSSIBILITY OF SUCH DAMAGE.
<<<<<<< HEAD
import grpc.aio
=======
import uuid
>>>>>>> f1331162

from btrdb.grpcinterface import btrdb_pb2
from btrdb.grpcinterface import btrdb_pb2_grpc
from btrdb.point import RawPoint
from btrdb.exceptions import BTrDBError, error_handler, check_proto_stat
from btrdb.utils.general import unpack_stream_descriptor
import asyncio
import logging
logger = logging.getLogger(__name__)


class Endpoint(object):
    def __init__(self, channel):
        self.stub = btrdb_pb2_grpc.BTrDBStub(channel)

    @error_handler
    def rawValues(self, uu, start, end, version=0):
        params = btrdb_pb2.RawValuesParams(
            uuid=uu.bytes, start=start, end=end, versionMajor=version
        )
        for result in self.stub.RawValues(params):
            check_proto_stat(result.stat)
            yield result.values, result.versionMajor

    @error_handler
    async def arrowRawValues(self, uu, start, end, version=0):
        params = btrdb_pb2.RawValuesParams(
            uuid=uu.bytes, start=start, end=end, versionMajor=version
        )
        logger.debug(f"Params: {params}")
        result = self.stub.ArrowRawValues(params)
        logger.debug(f"RESULT: {result}")
        async for r in result:
            logger.debug(f"R: {r}")
            check_proto_stat(r.stat)
            yield r.arrowBytes, r.versionMajor
        # for result in self.stub.ArrowRawValues(params):
        #     check_proto_stat(result.stat)
        #     yield result.arrowBytes, result.versionMajor

    @error_handler
    def arrowInsertValues(self, uu:uuid.UUID, values:bytearray, policy:str):
        policy_map = {
            "never": btrdb_pb2.MergePolicy.NEVER,
            "equal": btrdb_pb2.MergePolicy.EQUAL,
            "retain": btrdb_pb2.MergePolicy.RETAIN,
            "replace": btrdb_pb2.MergePolicy.REPLACE,
        }
        params = btrdb_pb2.ArrowInsertParams(
            uuid=uu.bytes,
            sync=False,
            arrowBytes=values,
            merge_policy=policy_map[policy],
        )
        result = self.stub.ArrowInsert(params)
        check_proto_stat(result.stat)
        return result.versionMajor

    class AsyncRawValuesFuture(object):
        def __init__(self, fut):
            self.fut = fut
        @error_handler
        def result(self):
            for result in self.fut:
                check_proto_stat(result.stat)
                yield result.values, result.versionMajor

    @error_handler
    def async_rawValues(self, uu, start, end, version=0):
        params = btrdb_pb2.RawValuesParams(
            uuid=uu.bytes, start=start, end=end, versionMajor=version
        )
        return self.AsyncRawValuesFuture(self.stub.RawValues(params))

    def async_ArrowRawValues(self, uu, start, end, version=0):
        params = btrdb_pb2.RawValuesParams(
            uuid=uu.bytes, start=start, end=end, versionMajor=version
        )
        return self.AsyncRawValuesFuture(self.stub.ArrowRawValues(params))

    @error_handler
    def alignedWindows(self, uu, start, end, pointwidth, version=0):
        params = btrdb_pb2.AlignedWindowsParams(
            uuid=uu.bytes,
            start=start,
            end=end,
            versionMajor=version,
            pointWidth=int(pointwidth),
        )
        for result in self.stub.AlignedWindows(params):
            check_proto_stat(result.stat)
            yield result.values, result.versionMajor

    @error_handler
    def arrowAlignedWindows(self, uu, start, end, pointwidth, version=0):
        params = btrdb_pb2.AlignedWindowsParams(
            uuid=uu.bytes,
            start=start,
            end=end,
            versionMajor=version,
            pointWidth=int(pointwidth),
        )
        for result in self.stub.ArrowAlignedWindows(params):
            check_proto_stat(result.stat)
            yield result.arrowBytes, result.versionMajor

    @error_handler
    def windows(self, uu, start, end, width, depth, version=0):
        params = btrdb_pb2.WindowsParams(
            uuid=uu.bytes,
            start=start,
            end=end,
            versionMajor=version,
            width=width,
            depth=depth,
        )
        for result in self.stub.Windows(params):
            check_proto_stat(result.stat)
            yield result.values, result.versionMajor
    @error_handler
    def arrowWindows(self, uu, start, end, width, depth, version=0):
        params = btrdb_pb2.WindowsParams(
            uuid=uu.bytes,
            start=start,
            end=end,
            versionMajor=version,
            width=width,
            depth=depth,
        )
        for result in self.stub.ArrowWindows(params):
            check_proto_stat(result.stat)
            yield result.arrowBytes, result.versionMajor

    @error_handler
    async def streamInfo(self, uu, omitDescriptor, omitVersion):
        params = btrdb_pb2.StreamInfoParams(
            uuid=uu.bytes, omitVersion=omitVersion, omitDescriptor=omitDescriptor
        )
        logger.debug(f"StreamInfo params: {params}")
        result = await self.stub.StreamInfo(params)
        logger.debug(f"Results: {result}")
        desc = result.descriptor
        check_proto_stat(result.stat)
        tagsanns = unpack_stream_descriptor(desc)
        return desc.collection, desc.propertyVersion, tagsanns[0], tagsanns[1], result.versionMajor

    class AsyncStreamInfoFuture(object):
        def __init__(self, fut):
            self.fut = fut
        @error_handler
        def result(self):
            result = self.fut
            desc = result.descriptor
            check_proto_stat(result.stat)
            tagsanns = unpack_stream_descriptor(desc)
            return desc.collection, desc.propertyVersion, tagsanns[0], tagsanns[1], result.versionMajor

    @error_handler
    async def async_streamInfo(self, uu, omitDescriptor, omitVersion):
        params = btrdb_pb2.StreamInfoParams(
            uuid=uu.bytes, omitVersion=omitVersion, omitDescriptor=omitDescriptor
        )
        logger.debug(f"Params: {params}")
        fut = await self.stub.StreamInfo(params)
        logger.debug(f"fut: {fut}")
        return self.AsyncStreamInfoFuture(fut)

    @error_handler
    def obliterate(self, uu):
        params = btrdb_pb2.ObliterateParams(uuid=uu.bytes)
        result = self.stub.Obliterate(params)
        check_proto_stat(result.stat)

    class AsyncObliterateFuture(object):
        def __init__(self, fut):
            self.fut = fut
        @error_handler
        def result(self):
            result = self.fut.result()
            check_proto_stat(result.stat)

    @error_handler
    def async_obliterate(self, uu):
        params = btrdb_pb2.ObliterateParams(uuid=uu.bytes)
        result = self.stub.Obliterate.future(params)
        return self.AsyncObliterateFuture(result)

    @error_handler
    def setStreamAnnotations(self, uu, expected, changes, removals):
        annkvlist = []
        for k, v in changes.items():
            if v is None:
                ov = None
            else:
                if isinstance(v, str):
                    v = v.encode("utf-8")
                ov = btrdb_pb2.OptValue(value=v)
            kv = btrdb_pb2.KeyOptValue(key=k, val=ov)
            annkvlist.append(kv)
        params = btrdb_pb2.SetStreamAnnotationsParams(
            uuid=uu.bytes,
            expectedPropertyVersion=expected,
            changes=annkvlist,
            removals=removals,
        )
        result = self.stub.SetStreamAnnotations(params)
        check_proto_stat(result.stat)

    @error_handler
    def setStreamTags(self, uu, expected, tags, collection):
        tag_data = []
        for k, v in tags.items():
            if v is None:
                ov = None
            else:
                if isinstance(v, str):
                    v = v.encode("utf-8")
                ov = btrdb_pb2.OptValue(value=v)
            kv = btrdb_pb2.KeyOptValue(key=k, val=ov)
            tag_data.append(kv)
        params = btrdb_pb2.SetStreamTagsParams(
            uuid=uu.bytes,
            expectedPropertyVersion=expected,
            tags=tag_data,
            collection=collection,
        )
        result = self.stub.SetStreamTags(params)
        check_proto_stat(result.stat)

    @error_handler
    def create(self, uu, collection, tags, annotations):
        tagkvlist = []
        for k, v in tags.items():
            kv = btrdb_pb2.KeyOptValue(key = k, val = btrdb_pb2.OptValue(value=v))
            tagkvlist.append(kv)
        annkvlist = []
        for k, v in annotations.items():
            kv = btrdb_pb2.KeyOptValue(key = k, val = btrdb_pb2.OptValue(value=v))
            annkvlist.append(kv)
        params = btrdb_pb2.CreateParams(
            uuid=uu.bytes, collection=collection, tags=tagkvlist, annotations=annkvlist
        )
        result = self.stub.Create(params)
        check_proto_stat(result.stat)

    class AsyncCreateFuture(object):
        def __init__(self, fut):
            self.fut = fut
        @error_handler
        def result(self):
            result = self.fut.result()
            check_proto_stat(result.stat)

    @error_handler
    def async_create(self, uu, collection, tags, annotations):
        tagkvlist = []
        for k, v in tags.items():
            kv = btrdb_pb2.KeyOptValue(key = k, val = btrdb_pb2.OptValue(value=v))
            tagkvlist.append(kv)
        annkvlist = []
        for k, v in annotations.items():
            kv = btrdb_pb2.KeyOptValue(key = k, val = btrdb_pb2.OptValue(value=v))
            annkvlist.append(kv)
        params = btrdb_pb2.CreateParams(
            uuid=uu.bytes, collection=collection, tags=tagkvlist, annotations=annkvlist
        )
        return self.AsyncCreateFuture(self.stub.Create.future(params))

    @error_handler
    def listCollections(self, prefix):
        """
        Returns a generator for windows of collection paths matching search

        Yields
        ------
        collection paths : list[str]
        """
        params = btrdb_pb2.ListCollectionsParams(prefix=prefix)
        for msg in self.stub.ListCollections(params):
            check_proto_stat(msg.stat)
            yield msg.collections

    @error_handler
    async def lookupStreams(self, collection, isCollectionPrefix, tags, annotations):
        tagkvlist = []
        for k, v in tags.items():
            if v is None:
                ov = None
            else:
                if isinstance(v, str):
                    v = v.encode("utf-8")
                ov = btrdb_pb2.OptValue(value=v)
            kv = btrdb_pb2.KeyOptValue(key=k, val=ov)
            tagkvlist.append(kv)
        annkvlist = []
        for k, v in annotations.items():
            if v is None:
                ov = None
            else:
                if isinstance(v, str):
                    v = v.encode("utf-8")
                ov = btrdb_pb2.OptValue(value=v)
            kv = btrdb_pb2.KeyOptValue(key=k, val=ov)
            annkvlist.append(kv)
        params = btrdb_pb2.LookupStreamsParams(
            collection=collection,
            isCollectionPrefix=isCollectionPrefix,
            tags=tagkvlist,
            annotations=annkvlist,
        )
        async for result in self.stub.LookupStreams(params):
            check_proto_stat(result.stat)
            yield result.results

    @error_handler
    async def nearest(self, uu, time, version, backward):
        logger.debug(f"nearest: {uu}\n{time}\n{version}")
        params = btrdb_pb2.NearestParams(
            uuid=uu.bytes, time=time, versionMajor=await version, backward=backward
        )
        result = await self.stub.Nearest(params)
        logger.debug(f"Nearest results: {result}")
        check_proto_stat(result.stat)
        return result.value, result.versionMajor
    
    @error_handler
    def changes(self, uu, fromVersion, toVersion, resolution):
        params = btrdb_pb2.ChangesParams(
            uuid=uu.bytes,
            fromMajor=fromVersion,
            toMajor=toVersion,
            resolution=resolution,
        )
        for result in self.stub.Changes(params):
            check_proto_stat(result.stat)
            yield result.ranges, result.versionMajor

    @error_handler
    def insert(self, uu, values, policy):
        policy_map = {
            "never": btrdb_pb2.MergePolicy.NEVER,
            "equal": btrdb_pb2.MergePolicy.EQUAL,
            "retain": btrdb_pb2.MergePolicy.RETAIN,
            "replace": btrdb_pb2.MergePolicy.REPLACE,
        }
        protoValues = RawPoint.to_proto_list(values)
        params = btrdb_pb2.InsertParams(
            uuid=uu.bytes,
            sync=False,
            values=protoValues,
            merge_policy=policy_map[policy],
        )
        result = self.stub.Insert(params)
        check_proto_stat(result.stat)
        return result.versionMajor

    class AsyncInsertFuture(object):
        def __init__(self, fut):
            self.fut = fut
        @error_handler
        def result(self):
            result = self.fut.result()
            check_proto_stat(result.stat)
            return result.versionMajor

    @error_handler
    def async_insert(self, uu, values, policy):
        policy_map = {
            "never": btrdb_pb2.MergePolicy.NEVER,
            "equal": btrdb_pb2.MergePolicy.EQUAL,
            "retain": btrdb_pb2.MergePolicy.RETAIN,
            "replace": btrdb_pb2.MergePolicy.REPLACE,
        }
        protoValues = RawPoint.to_proto_list(values)
        params = btrdb_pb2.InsertParams(
            uuid=uu.bytes,
            sync=False,
            values=protoValues,
            merge_policy=policy_map[policy],
        )
        fut = self.stub.Insert.future(params)
        return self.AsyncInsertFuture(fut)

    @error_handler
    def deleteRange(self, uu, start, end):
        params = btrdb_pb2.DeleteParams(uuid=uu.bytes, start=start, end=end)
        result = self.stub.Delete(params)
        check_proto_stat(result.stat)
        return result.versionMajor

    class AsyncDeleteRangeFuture(object):
        def __init__(self, fut):
            self.fut = fut
        @error_handler
        def result(self):
            result = self.fut.result()
            check_proto_stat(result.stat)
            return result.versionMajor

    @error_handler
    def async_deleteRange(self, uu, start, end):
        params = btrdb_pb2.DeleteParams(uuid=uu.bytes, start=start, end=end)
        fut = self.stub.Delete.future(params)
        return self.AsyncDeleteRangeFuture(fut)

    @error_handler
    def info(self):
        params = btrdb_pb2.InfoParams()
        result = self.stub.Info(params)
        check_proto_stat(result.stat)
        return result

    @error_handler
    def faultInject(self, typ, args):
        params = btrdb_pb2.FaultInjectParams(type=typ, params=args)
        result = self.stub.FaultInject(params)
        check_proto_stat(result.stat)
        return result.rv

    @error_handler
    def flush(self, uu):
        params = btrdb_pb2.FlushParams(uuid=uu.bytes)
        result = self.stub.Flush(params)
        check_proto_stat(result.stat)

    class AsyncFlushFuture(object):
        def __init__(self, fut):
            self.fut = fut
        @error_handler
        def result(self):
            result = self.fut.result()
            check_proto_stat(result.stat)

    @error_handler
    def async_flush(self, uu):
        params = btrdb_pb2.FlushParams(uuid=uu.bytes)
        result = self.stub.Flush.future(params)
        return self.AsyncFlushFuture(result)

    @error_handler
    def getMetadataUsage(self, prefix):
        params = btrdb_pb2.MetadataUsageParams(prefix=prefix)
        result = self.stub.GetMetadataUsage(params)
        check_proto_stat(result.stat)
        return result.tags, result.annotations

    @error_handler
    def generateCSV(self, queryType, start, end, width, depth, includeVersions, *streams):
        protoStreams = [btrdb_pb2.StreamCSVConfig(version = stream[0],
                        label = stream[1],
                        uuid = stream[2].bytes)
                        for stream in streams]
        params = btrdb_pb2.GenerateCSVParams(queryType = queryType.to_proto(),
                                            startTime = start,
                                            endTime = end,
                                            windowSize = width,
                                            depth = depth,
                                            includeVersions = includeVersions,
                                            streams = protoStreams)
        for result in self.stub.GenerateCSV(params):
            check_proto_stat(result.stat)
            yield result.row

    @error_handler
    def sql_query(self, stmt, params=[]):
        request = btrdb_pb2.SQLQueryParams(query=stmt, params=params)
        for page in self.stub.SQLQuery(request):
            check_proto_stat(page.stat)
            yield page.SQLQueryRow

    class AsyncSQLQueryFuture(object):
        def __init__(self, fut):
            self.fut = fut
        @error_handler
        def result(self):
            for page in self.fut:
                check_proto_stat(page.stat)
                yield page.SQLQueryRow

    @error_handler
    def async_sql_query(self, stmt, params=[]):
        params = btrdb_pb2.SQLQueryParams(query=stmt, params=params)
        fut = self.stub.SQLQuery(params)
        return self.AsyncSQLQueryFuture(fut)<|MERGE_RESOLUTION|>--- conflicted
+++ resolved
@@ -24,11 +24,8 @@
 # ON ANY THEORY OF LIABILITY, WHETHER IN CONTRACT, STRICT LIABILITY, OR TORT
 # (INCLUDING NEGLIGENCE OR OTHERWISE) ARISING IN ANY WAY OUT OF THE USE OF THIS
 # SOFTWARE, EVEN IF ADVISED OF THE POSSIBILITY OF SUCH DAMAGE.
-<<<<<<< HEAD
 import grpc.aio
-=======
 import uuid
->>>>>>> f1331162
 
 from btrdb.grpcinterface import btrdb_pb2
 from btrdb.grpcinterface import btrdb_pb2_grpc
