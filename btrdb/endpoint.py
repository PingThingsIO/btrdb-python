--- conflicted
+++ resolved
@@ -28,7 +28,7 @@
 import typing
 import uuid
 
-from btrdb.exceptions import BTrDBError, check_proto_stat, error_handler
+from btrdb.exceptions import check_proto_stat, error_handler
 from btrdb.grpcinterface import btrdb_pb2, btrdb_pb2_grpc
 from btrdb.point import RawPoint
 from btrdb.utils.general import unpack_stream_descriptor
@@ -57,12 +57,13 @@
             yield result.values, result.versionMajor
 
     @error_handler
-<<<<<<< HEAD
     def arrowRawValues(self, uu, start, end, version=0, schema=None):
+        if pa is None:
+            raise ImportError(_ARROW_IMPORT_MSG)
         templateBytes = b""
         if schema is not None:
             byte_io = io.BytesIO()
-            with pa.ipc.new_stream(sink=byte_io, schema=schema) as writer:
+            with pa.ipc.new_stream(sink=byte_io, schema=schema) as _:
                 pass
             templateBytes = byte_io.getvalue()
         params = btrdb_pb2.ArrowRawValuesParams(
@@ -71,13 +72,6 @@
             end=end,
             versionMajor=version,
             templateBytes=templateBytes,
-=======
-    def arrowRawValues(self, uu, start, end, version=0):
-        if pa is None:
-            raise ImportError(_ARROW_IMPORT_MSG)
-        params = btrdb_pb2.RawValuesParams(
-            uuid=uu.bytes, start=start, end=end, versionMajor=version
->>>>>>> b7f6032c
         )
         for result in self.stub.ArrowRawValues(params):
             check_proto_stat(result.stat)
@@ -85,21 +79,17 @@
                 yield reader.read_all(), result.versionMajor
 
     @error_handler
-<<<<<<< HEAD
     def arrowMultiValues(
         self, uu_list, start, end, version_list, snap_periodNS=None, schema=None
     ):
+        if pa is None:
+            raise ImportError(_ARROW_IMPORT_MSG)
         templateBytes = b""
         if schema is not None:
             byte_io = io.BytesIO()
-            with pa.ipc.new_stream(sink=byte_io, schema=schema) as writer:
+            with pa.ipc.new_stream(sink=byte_io, schema=schema) as _:
                 pass
             templateBytes = byte_io.getvalue()
-=======
-    def arrowMultiValues(self, uu_list, start, end, version_list, snap_periodNS):
-        if pa is None:
-            raise ImportError(_ARROW_IMPORT_MSG)
->>>>>>> b7f6032c
         params = btrdb_pb2.ArrowMultiValuesParams(
             uuid=[uu.bytes for uu in uu_list],
             start=start,
