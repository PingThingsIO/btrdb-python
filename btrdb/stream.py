--- conflicted
+++ resolved
@@ -2192,7 +2192,6 @@
                 period_ns = _to_period_ns(sampling_freq)
 
             params["snap_periodNS"] = period_ns
-<<<<<<< HEAD
             data = None
             # Batching the multistream queries is a stop gap to prevent
             # the user from killing the DB by querying the raw values of
@@ -2222,24 +2221,7 @@
             data = pa.Table.from_arrays(
                 [pa.array([]) for i in range(1 + len(self._streams))], schema=schema
             )
-        return data
-=======
-            table = list(self._btrdb.ep.arrowMultiValues(**params))
-            if len(table) > 0:
-                data = pa.concat_tables(table)
-            else:
-                schema = pa.schema(
-                    [pa.field("time", pa.timestamp("ns", tz="UTC"), nullable=False)]
-                    + [
-                        pa.field(str(s.uuid), pa.float64(), nullable=False)
-                        for s in self._streams
-                    ],
-                )
-                data = pa.Table.from_arrays(
-                    [pa.array([]) for i in range(1 + len(self._streams))], schema=schema
-                )
         return data.sort_by("time")
->>>>>>> f54e5f2b
 
     def __repr__(self):
         token = "stream" if len(self) == 1 else "streams"
