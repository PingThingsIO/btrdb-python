--- conflicted
+++ resolved
@@ -18,11 +18,7 @@
 import re
 import uuid as uuidlib
 import warnings
-<<<<<<< HEAD
 from collections import deque
-=======
-from copy import deepcopy
->>>>>>> f38157d9
 from collections.abc import Sequence
 from copy import deepcopy
 
@@ -37,10 +33,6 @@
     InvalidOperation,
     NoSuchPoint,
     StreamNotFoundError,
-<<<<<<< HEAD
-=======
-    NoSuchPoint,
->>>>>>> f38157d9
 )
 from btrdb.point import RawPoint, StatPoint
 from btrdb.transformers import _STAT_PROPERTIES, StreamSetTransformer
@@ -840,10 +832,6 @@
         materialized = []
         start = to_nanoseconds(start)
         end = to_nanoseconds(end)
-<<<<<<< HEAD
-=======
-
->>>>>>> f38157d9
         windows = self._btrdb.ep.alignedWindows(
             self._uuid, start, end, pointwidth, version
         )
@@ -1058,17 +1046,11 @@
 
         """
         try:
-<<<<<<< HEAD
             logger.debug(f"checking nearest for: {self.uuid}\t\t{time}\t\t{version}")
             rp, version = self._btrdb.ep.nearest(
                 self._uuid, to_nanoseconds(time), version, backward
             )
             logger.debug(f"Nearest for stream: {self.uuid} - {rp}")
-=======
-            rp, version = self._btrdb.ep.nearest(
-                self._uuid, to_nanoseconds(time), version, backward
-            )
->>>>>>> f38157d9
         except BTrDBError as exc:
             if not isinstance(exc, NoSuchPoint):
                 raise
@@ -1112,13 +1094,10 @@
 
     def __init__(self, streams):
         self._streams = streams
-<<<<<<< HEAD
         if len(self._streams) < 1:
             raise ValueError(
                 f"Trying to create streamset with an empty list of streams {self._streams}."
             )
-=======
->>>>>>> f38157d9
         try:
             self._btrdb = self._streams[0]._btrdb
         except Exception as e:
@@ -1135,11 +1114,7 @@
         return not bool(self.pointwidth or (self.width and self.depth == 0))
 
     def _latest_versions(self):
-<<<<<<< HEAD
-        uuid_ver_tups = self._streams[0]._btrdb._executor.map(
-=======
         uuid_ver_tups = self._btrdb._executor.map(
->>>>>>> f38157d9
             lambda s: (s.uuid, s.version()), self._streams
         )
         return {uu: v for uu, v in uuid_ver_tups}
@@ -1220,7 +1195,7 @@
         params = self._params_from_filters()
         start = params.get("start", MINIMUM_TIME)
         end = params.get("end", MAXIMUM_TIME)
-<<<<<<< HEAD
+
         versions = self._pinned_versions if self._pinned_versions else self._latest_versions()
 
         my_counts_gen = self._btrdb._executor.map(
@@ -1229,16 +1204,6 @@
         )
 
         return sum(list(my_counts_gen))
-=======
-        versions = self._pinned_versions if self._pinned_versions else {}
-
-        my_counts_gen = self._btrdb._executor.map(
-            lambda s: s.count(start, end, version=versions.get(s.uuid, 0)),
-            self._streams,
-        )
-
-        return sum(my_counts_gen)
->>>>>>> f38157d9
 
     def earliest(self):
         """
@@ -1258,10 +1223,7 @@
         params = self._params_from_filters()
         start = params.get("start", MINIMUM_TIME)
         versions = self.versions()
-<<<<<<< HEAD
         logger.debug(f"versions: {versions}")
-=======
->>>>>>> f38157d9
         earliest_points_gen = self._btrdb._executor.map(
             lambda s: s.nearest(start, version=versions.get(s.uuid, 0), backward=False),
             self._streams,
@@ -1339,10 +1301,7 @@
         unit=None,
         tags=None,
         annotations=None,
-<<<<<<< HEAD
         sampling_frequency=None,
-=======
->>>>>>> f38157d9
     ):
         """
         Provides a new StreamSet instance containing stored query parameters and
@@ -1618,7 +1577,6 @@
 
         return data
 
-<<<<<<< HEAD
     def _arrow_streamset_data(self):
         params = self._params_from_filters()
         versions = self.versions()
@@ -1698,8 +1656,6 @@
                 data = main_table
         return data
 
-=======
->>>>>>> f38157d9
     def rows(self):
         """
         Returns a materialized list of tuples where each tuple contains the
@@ -1933,13 +1889,9 @@
     Object for storing requested filtering options
     """
 
-<<<<<<< HEAD
     def __init__(
         self, start: int = None, end: int = None, sampling_frequency: int = None
     ):
-=======
-    def __init__(self, start=None, end=None):
->>>>>>> f38157d9
         self.start = to_nanoseconds(start) if start else None
         self.end = to_nanoseconds(end) if end else None
         self.sampling_frequency = (
