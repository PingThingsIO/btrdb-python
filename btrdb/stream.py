--- conflicted
+++ resolved
@@ -22,10 +22,7 @@
 from collections import deque
 from collections.abc import Sequence
 from copy import deepcopy
-<<<<<<< HEAD
-=======
 from typing import List
->>>>>>> 78046dcc
 
 import pyarrow as pa
 
@@ -1455,10 +1452,6 @@
     A lighweight wrapper around a list of stream objects
     """
 
-<<<<<<< HEAD
-    def __init__(self, streams):
-        self._streams = streams
-=======
     def __init__(self, streams: List[Stream]):
         self._streams: List[Stream] = []
         for stream in streams:
@@ -1467,7 +1460,6 @@
                     f"streams must be of type Stream {stream}, {type(stream)}"
                 )
             self._streams.append(stream)
->>>>>>> 78046dcc
         if len(self._streams) < 1:
             raise ValueError(
                 f"Trying to create streamset with an empty list of streams {self._streams}."
