--- conflicted
+++ resolved
@@ -13,15 +13,6 @@
 ##########################################################################
 ## Imports
 ##########################################################################
-<<<<<<< HEAD
-
-import json
-import re
-import uuid as uuidlib
-from collections.abc import Sequence
-from copy import deepcopy
-
-=======
 import json
 import logging
 import re
@@ -34,7 +25,6 @@
 import pyarrow as pa
 
 import btrdb.grpcinterface.btrdb_pb2_grpc
->>>>>>> 354a13ab
 from btrdb.exceptions import (
     BTrDBError,
     BTRDBTypeError,
@@ -45,11 +35,7 @@
     StreamNotFoundError,
 )
 from btrdb.point import RawPoint, StatPoint
-<<<<<<< HEAD
-from btrdb.transformers import StreamSetTransformer
-=======
 from btrdb.transformers import _STAT_PROPERTIES, StreamSetTransformer
->>>>>>> 354a13ab
 from btrdb.utils.buffer import PointBuffer
 from btrdb.utils.conversion import AnnotationDecoder, AnnotationEncoder
 from btrdb.utils.general import pointwidth as pw
@@ -846,10 +832,6 @@
         materialized = []
         start = to_nanoseconds(start)
         end = to_nanoseconds(end)
-<<<<<<< HEAD
-
-=======
->>>>>>> 354a13ab
         windows = self._btrdb.ep.alignedWindows(
             self._uuid, start, end, pointwidth, version
         )
@@ -1064,17 +1046,11 @@
 
         """
         try:
-<<<<<<< HEAD
-            rp, version = self._btrdb.ep.nearest(
-                self._uuid, to_nanoseconds(time), version, backward
-            )
-=======
             logger.debug(f"checking nearest for: {self.uuid}\t\t{time}\t\t{version}")
             rp, version = self._btrdb.ep.nearest(
                 self._uuid, to_nanoseconds(time), version, backward
             )
             logger.debug(f"Nearest for stream: {self.uuid} - {rp}")
->>>>>>> 354a13ab
         except BTrDBError as exc:
             if not isinstance(exc, NoSuchPoint):
                 raise
@@ -1138,14 +1114,10 @@
         return not bool(self.pointwidth or (self.width and self.depth == 0))
 
     def _latest_versions(self):
-<<<<<<< HEAD
-        return {s.uuid: s.version() for s in self._streams}
-=======
         uuid_ver_tups = self._btrdb._executor.map(
             lambda s: (s.uuid, s.version()), self._streams
         )
         return {uu: v for uu, v in uuid_ver_tups}
->>>>>>> 354a13ab
 
     def pin_versions(self, versions=None):
         """
@@ -1329,10 +1301,7 @@
         unit=None,
         tags=None,
         annotations=None,
-<<<<<<< HEAD
-=======
         sampling_frequency=None,
->>>>>>> 354a13ab
     ):
         """
         Provides a new StreamSet instance containing stored query parameters and
@@ -1472,11 +1441,7 @@
             Returns a new copy of the instance
 
         """
-<<<<<<< HEAD
-        protected = ("_streams",)
-=======
         protected = ("_streams", "_btrdb")
->>>>>>> 354a13ab
         clone = self.__class__(self._streams)
         for attr, val in self.__dict__.items():
             if attr not in protected:
@@ -1581,11 +1546,6 @@
         if self.pointwidth is not None:
             # create list of stream.aligned_windows data
             params.update({"pointwidth": self.pointwidth})
-<<<<<<< HEAD
-            for s in self._streams:
-                params.update({"version": versions[s.uuid]})
-                data.append(s.aligned_windows(**params))
-=======
             # need to update params based on version of stream, use dict merge
             aligned_windows_gen = self._btrdb._executor.map(
                 lambda s: s.aligned_windows(
@@ -1594,7 +1554,6 @@
                 self._streams,
             )
             data = list(aligned_windows_gen)
->>>>>>> 354a13ab
 
         elif self.width is not None and self.depth is not None:
             # create list of stream.windows data (the windows method should
@@ -1618,8 +1577,6 @@
 
         return data
 
-<<<<<<< HEAD
-=======
     def _arrow_streamset_data(self):
         params = self._params_from_filters()
         versions = self.versions()
@@ -1698,8 +1655,7 @@
                     )
                 data = main_table
         return data
-
->>>>>>> 354a13ab
+  
     def rows(self):
         """
         Returns a materialized list of tuples where each tuple contains the
@@ -1933,13 +1889,9 @@
     Object for storing requested filtering options
     """
 
-<<<<<<< HEAD
-    def __init__(self, start=None, end=None):
-=======
     def __init__(
         self, start: int = None, end: int = None, sampling_frequency: int = None
     ):
->>>>>>> 354a13ab
         self.start = to_nanoseconds(start) if start else None
         self.end = to_nanoseconds(end) if end else None
         self.sampling_frequency = (
