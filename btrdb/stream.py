# btrdb.stream
# Module for Stream and related classes
#
# Author:   PingThings
# Created:  Fri Dec 21 14:57:30 2018 -0500
#
# For license information, see LICENSE.txt
# ID: stream.py [] allen@pingthings.io $

"""
Module for Stream and related classes
"""

##########################################################################
## Imports
##########################################################################
import json
import logging
import re
import uuid as uuidlib
import warnings
from collections import deque
from collections.abc import Sequence
from copy import deepcopy
from typing import TYPE_CHECKING, List

try:
    import pyarrow as pa
except ImportError:
    pa = None

if TYPE_CHECKING:
    import pyarrow as pa

from btrdb.exceptions import (
    BTrDBError,
    BTRDBTypeError,
    BTRDBValueError,
    InvalidCollection,
    InvalidOperation,
    NoSuchPoint,
    StreamNotFoundError,
    retry,
)
from btrdb.point import RawPoint, StatPoint
from btrdb.transformers import _STAT_PROPERTIES, StreamSetTransformer
from btrdb.utils.buffer import PointBuffer
from btrdb.utils.conversion import AnnotationDecoder, AnnotationEncoder
from btrdb.utils.general import pointwidth as pw
from btrdb.utils.timez import currently_as_ns, to_nanoseconds

##########################################################################
## Module Variables
##########################################################################
logger = logging.getLogger(__name__)
IS_DEBUG = logger.isEnabledFor(logging.DEBUG)
INSERT_BATCH_SIZE = 50000
MINIMUM_TIME = -(16 << 56)
MAXIMUM_TIME = (48 << 56) - 1


_ARROW_IMPORT_MSG = """Package pyarrow required, please pip install."""

try:
    RE_PATTERN = re._pattern_type
except Exception:
    RE_PATTERN = re.Pattern

_arrow_not_impl_str = "The BTrDB server you are using does not support {}."

##########################################################################
## Stream Classes
##########################################################################


class Stream(object):
    """
    An object that represents a specific time series stream in the BTrDB database.

    Parameters
    ----------
        btrdb : BTrDB
            A reference to the BTrDB object connecting this stream back to the physical server.
        uuid : UUID
            The unique UUID identifier for this stream.
        db_values : kwargs
            Framework only initialization arguments.  Not for developer use.

    """

    def __init__(self, btrdb, uuid, **db_values):
        db_args = (
            "known_to_exist",
            "collection",
            "tags",
            "annotations",
            "property_version",
        )
        for key in db_args:
            value = db_values.pop(key, None)
            setattr(self, "_{}".format(key), value)
        if db_values:
            bad_keys = ", ".join(db_values.keys())
            raise BTRDBTypeError(
                "got unexpected db_values argument(s) '{}'".format(bad_keys)
            )

        self._btrdb = btrdb
        self._uuid = uuid

    def refresh_metadata(self):
        """
        Refreshes the locally cached metadata for a stream from the server.

        Queries the BTrDB server for all stream metadata including collection,
        annotation, and tags. This method requires a round trip to the server.
        """

        ep = self._btrdb.ep
        (
            self._collection,
            self._property_version,
            self._tags,
            self._annotations,
            _,
        ) = ep.streamInfo(self._uuid, False, True)
        self._known_to_exist = True

        # deserialize annotation values
        self._annotations = {
            key: json.loads(val, cls=AnnotationDecoder)
            for key, val in self._annotations.items()
        }

    def exists(self):
        """
        Check if stream exists

        Exists returns true if the stream exists. This is essential after using
        StreamFromUUID as the stream may not exist, causing a 404 error on
        later stream operations. Any operation that returns a stream from
        collection and tags will have ensured the stream exists already.

        Parameters
        ----------
        None

        Returns
        -------
        bool
            Indicates whether stream is extant in the BTrDB server.
        """

        if self._known_to_exist:
            return True

        try:
            self.refresh_metadata()
            return True
        except BTrDBError as bte:
            if isinstance(bte, StreamNotFoundError):
                return False
            raise bte

    def count(
        self,
        start=MINIMUM_TIME,
        end=MAXIMUM_TIME,
        pointwidth=62,
        precise=False,
        version=0,
    ):
        """
        Compute the total number of points in the stream

        Counts the number of points in the specified window and version. By
        default returns the latest total count of points in the stream. This
        helper method sums the counts of all StatPoints returned by
        ``aligned_windows``. Because of this, note that the start and end
        timestamps may be adjusted if they are not powers of 2. For smaller
        windows of time, you may also need to adjust the pointwidth to ensure
        that the count granularity is captured appropriately.

        Alternatively you can set the precise argument to True which will
        give an exact count to the nanosecond but may be slower to execute.

        Parameters
        ----------
        start : int or datetime like object, default: MINIMUM_TIME
            The start time in nanoseconds for the range to be queried. (see
            :func:`btrdb.utils.timez.to_nanoseconds` for valid input types)

        end : int or datetime like object, default: MAXIMUM_TIME
            The end time in nanoseconds for the range to be queried. (see
            :func:`btrdb.utils.timez.to_nanoseconds` for valid input types)

        pointwidth : int, default: 62
            Specify the number of ns between data points (2**pointwidth).  If the value
            is too large for the time window than the next smallest, appropriate
            pointwidth will be used.

        precise : bool, default: False
            Forces the use of a windows query instead of aligned_windows
            to determine exact count down to the nanosecond.  This will
            be some amount slower than the aligned_windows version.

        version : int, default: 0
            Version of the stream to query

        Returns
        -------
        int
            The total number of points in the stream for the specified window.
        """

        if not precise:
            pointwidth = min(
                pointwidth,
                pw.from_nanoseconds(to_nanoseconds(end) - to_nanoseconds(start)) - 1,
            )
            points = self.aligned_windows(start, end, pointwidth, version)
            return sum([point.count for point, _ in points])

        depth = 0
        width = to_nanoseconds(end) - to_nanoseconds(start)
        points = self.windows(start, end, width, depth, version)
        return sum([point.count for point, _ in points])

    @property
    def btrdb(self):
        """
        Returns the stream's BTrDB object.

        Parameters
        ----------
        None

        Returns
        -------
        BTrDB
            The BTrDB database object.

        """
        return self._btrdb

    @property
    def uuid(self):
        """
        Returns the stream's UUID. The stream may or may not exist
        yet, depending on how the stream object was obtained.

        Returns
        -------
        UUID
            The unique identifier of the stream.


        See Also
        --------
        stream.exists()

        """
        return self._uuid

    @property
    def name(self):
        """
        Returns the stream's name which is parsed from the stream tags.  This
        may require a round trip to the server depending on how the stream was
        acquired.

        Returns
        -------
        str
            The name of the stream.

        """
        return self.tags()["name"]

    @property
    def unit(self):
        """
        Returns the stream's unit which is parsed from the stream tags.  This
        may require a round trip to the server depending on how the stream was
        acquired.

        Returns
        -------
        str
            The unit for values of the stream.

        """
        return self.tags()["unit"]

    @property
    def collection(self):
        """
        Returns the collection of the stream. It may require a round trip to the
        server depending on how the stream was acquired.

        Parameters
        ----------
        None

        Returns
        -------
        str
            the collection of the stream

        """
        if self._collection is not None:
            return self._collection

        self.refresh_metadata()
        return self._collection

    @retry
    def earliest(
        self,
        version=0,
        auto_retry=False,
        retries=5,
        retry_delay=3,
        retry_backoff=4,
    ):
        """
        Returns the first point of data in the stream. Returns None if error
        encountered during lookup or no values in stream.

        Parameters
        ----------
        version : int, default: 0
            Specify the version of the stream to query; if zero, queries the latest
            stream state rather than pinning to a version.
        auto_retry: bool, default: False
            Whether to retry this request in the event of an error
        retries: int, default: 5
            Number of times to retry this request if there is an error. Will
            be ignored if auto_retry is False
        retry_delay: int, default: 3
            initial time to wait before retrying function call if there is an error.
            Will be ignored if auto_retry is False
        retry_backoff: int, default: 4
            Exponential factor by which the backoff increases between retries.
            Will be ignored if auto_retry is False

        Returns
        -------
        tuple
            The first data point in the stream and the version of the stream
            the value was retrieved at (tuple(RawPoint, int)).

        """
        start = MINIMUM_TIME
        return self.nearest(start, version=version, backward=False)

    @retry
    def latest(
        self,
        version=0,
        auto_retry=False,
        retries=5,
        retry_delay=3,
        retry_backoff=4,
    ):
        """
        Returns last point of data in the stream. Returns None if error
        encountered during lookup or no values in stream.

        Parameters
        ----------
        version : int, default: 0
            Specify the version of the stream to query; if zero, queries the latest
            stream state rather than pinning to a version.
        auto_retry: bool, default: False
            Whether to retry this request in the event of an error
        retries: int, default: 5
            Number of times to retry this request if there is an error. Will
            be ignored if auto_retry is False
        retry_delay: int, default: 3
            initial time to wait before retrying function call if there is an error.
            Will be ignored if auto_retry is False
        retry_backoff: int, default: 4
            Exponential factor by which the backoff increases between retries.
            Will be ignored if auto_retry is False

        Returns
        -------
        tuple
            The last data point in the stream and the version of the stream
            the value was retrieved at (tuple(RawPoint, int)).

        """
        start = MAXIMUM_TIME
        return self.nearest(start, version=version, backward=True)

    @retry
    def current(
        self,
        version=0,
        auto_retry=False,
        retries=5,
        retry_delay=3,
        retry_backoff=4,
    ):
        """
        Returns the point that is closest to the current timestamp, e.g. the latest
        point in the stream up until now. Note that no future values will be returned.
        Returns None if errors during lookup or there are no values before now.

        Parameters
        ----------
        version : int, default: 0
            Specify the version of the stream to query; if zero, queries the latest
            stream state rather than pinning to a version.
        auto_retry: bool, default: False
            Whether to retry this request in the event of an error
        retries: int, default: 5
            Number of times to retry this request if there is an error. Will
            be ignored if auto_retry is False
        retry_delay: int, default: 3
            initial time to wait before retrying function call if there is an error.
            Will be ignored if auto_retry is False
        retry_backoff: int, default: 4
            Exponential factor by which the backoff increases between retries.
            Will be ignored if auto_retry is False

        Returns
        -------
        tuple
            The last data point in the stream up until now and the version of the stream
            the value was retrieved at (tuple(RawPoint, int)).
        """
        start = currently_as_ns()
        return self.nearest(start, version, backward=True)

    @retry
    def tags(
        self,
        refresh=False,
        auto_retry=False,
        retries=5,
        retry_delay=3,
        retry_backoff=4,
    ):
        """
        Returns the stream's tags.

        Tags returns the tags of the stream. It may require a round trip to the
        server depending on how the stream was acquired.

        Parameters
        ----------
        refresh: bool, default: False
            Indicates whether a round trip to the server should be implemented
            regardless of whether there is a local copy.
        auto_retry: bool, default: False
            Whether to retry this request in the event of an error
        retries: int, default: 5
            Number of times to retry this request if there is an error. Will
            be ignored if auto_retry is False
        retry_delay: int, default: 3
            initial time to wait before retrying function call if there is an error.
            Will be ignored if auto_retry is False
        retry_backoff: int, default: 4
            Exponential factor by which the backoff increases between retries.
            Will be ignored if auto_retry is False

        Returns
        -------
        dict
            A dictionary containing the tags.

        """
        if refresh or self._tags is None:
            self.refresh_metadata()

        return deepcopy(self._tags)

    @retry
    def annotations(
        self,
        refresh=False,
        auto_retry=False,
        retries=5,
        retry_delay=3,
        retry_backoff=4,
    ):
        """
        Returns a stream's annotations

        Annotations returns the annotations of the stream (and the annotation
        version).

        Do not modify the resulting map.

        Parameters
        ----------
        refresh: bool, default: False
            Indicates whether a round trip to the server should be implemented
            regardless of whether there is a local copy.
        auto_retry: bool, default: False
            Whether to retry this request in the event of an error
        retries: int, default: 5
            Number of times to retry this request if there is an error. Will
            be ignored if auto_retry is False
        retry_delay: int, default: 3
            initial time to wait before retrying function call if there is an error.
            Will be ignored if auto_retry is False
        retry_backoff: int, default: 4
            Exponential factor by which the backoff increases between retries.
            Will be ignored if auto_retry is False

        Returns
        -------
        tuple
            A tuple containing a dictionary of annotations and an integer representing
            the version of the metadata (tuple(dict, int)).

        """
        if refresh or self._annotations is None:
            self.refresh_metadata()

        return deepcopy(self._annotations), deepcopy(self._property_version)

    @retry
    def version(
        self,
        auto_retry=False,
        retries=5,
        retry_delay=3,
        retry_backoff=4,
    ):
        """
        Returns the current data version of the stream.

        Version returns the current data version of the stream. This is not
        cached, it queries each time. Take care that you do not intorduce races
        in your code by assuming this function will always return the same vaue

        Parameters
        ----------
        auto_retry: bool, default: False
            Whether to retry this request in the event of an error
        retries: int, default: 5
            Number of times to retry this request if there is an error. Will
            be ignored if auto_retry is False
        retry_delay: int, default: 3
            initial time to wait before retrying function call if there is an error.
            Will be ignored if auto_retry is False
        retry_backoff: int, default: 4
            Exponential factor by which the backoff increases between retries.
            Will be ignored if auto_retry is False

        Returns
        -------
        int
            The version of the stream.

        """
        return self._btrdb.ep.streamInfo(self._uuid, True, False)[4]

    def insert(self, data, merge="never"):
        """
        Insert new data in the form (time, value) into the series.

        Inserts a list of new (time, value) tuples into the series. The tuples
        in the list need not be sorted by time. If the arrays are larger than
        appropriate, this function will automatically chunk the inserts. As a
        consequence, the insert is not necessarily atomic, but can be used with
        a very large array.

        Parameters
        ----------
        data: list[tuple[int, float]]
            A list of tuples in which each tuple contains a time (int) and
            value (float) for insertion to the database
        merge: str
            A string describing the merge policy. Valid policies are:
              - 'never': the default, no points are merged
              - 'equal': points are deduplicated if the time and value are equal
              - 'retain': if two points have the same timestamp, the old one is kept
              - 'replace': if two points have the same timestamp, the new one is kept

        Returns
        -------
        int
            The version of the stream after inserting new points.
        """
        version = 0
        i = 0
        while i < len(data):
            thisBatch = data[i : i + INSERT_BATCH_SIZE]
            version = self._btrdb.ep.insert(self._uuid, thisBatch, merge)
            i += INSERT_BATCH_SIZE
        return version

    def arrow_insert(self, data: pa.Table, merge: str = "never") -> int:
        """
        Insert new data in the form of a pyarrow Table with (time, value) columns.

        Inserts a table of new (time, value) columns into the stream. The values
        in the table need not be sorted by time. If the arrays are larger than
        appropriate, this function will automatically chunk the inserts. As a
        consequence, the insert is not necessarily atomic, but can be used with
        a very large array.

        Parameters
        ----------
        data: pyarrow.Table, required
            A pyarrow table with a schema of time:Timestamp[ns, tz=UTC], value:float64
            This schema will be validated and converted if necessary.
        merge: str
            A string describing the merge policy. Valid policies are:
              - 'never': the default, no points are merged
              - 'equal': points are deduplicated if the time and value are equal
              - 'retain': if two points have the same timestamp, the old one is kept
              - 'replace': if two points have the same timestamp, the new one is kept

        Returns
        -------
        int
            The version of the stream after inserting new points.

        Notes
        -----
        This method is available for commercial customers with arrow-enabled servers.
        """
        if not self._btrdb._ARROW_ENABLED:
            raise NotImplementedError(_arrow_not_impl_str.format("arrow_insert"))
        if pa is None:
            raise ImportError(_ARROW_IMPORT_MSG)
        chunksize = INSERT_BATCH_SIZE
        assert isinstance(data, pa.Table)
        tmp_table = data.rename_columns(["time", "value"])
        new_schema = pa.schema(
            [
                (pa.field("time", pa.timestamp(unit="ns", tz="UTC"), nullable=False)),
                (pa.field("value", pa.float64(), nullable=False)),
            ]
        )
        tmp_table = tmp_table.cast(new_schema)
        num_rows = tmp_table.num_rows

        # Calculate the number of batches based on the chunk size
        num_batches = num_rows // chunksize
        if num_rows % chunksize != 0 or num_batches == 0:
            num_batches = num_batches + 1

        table_slices = []

        for i in range(num_batches):
            start_idx = i * chunksize
            t = tmp_table.slice(offset=start_idx, length=chunksize)
            table_slices.append(t)

        # Process the batches as needed
        version = []
        for tab in table_slices:
            version.append(
                self._btrdb.ep.arrowInsertValues(uu=self.uuid, values=tab, policy=merge)
            )
        return max(version)

    def _update_tags_collection(self, tags, collection):
        tags = self.tags() if tags is None else tags
        collection = self.collection if collection is None else collection
        if collection is None:
            raise BTRDBValueError(
                "collection must be provided to update tags or collection"
            )

        self._btrdb.ep.setStreamTags(
            uu=self.uuid,
            expected=self._property_version,
            tags=tags,
            collection=collection,
        )

    def _update_annotations(self, annotations, encoder, replace):
        # make a copy of the annotations to prevent accidental mutable object mutation
        serialized = deepcopy(annotations)
        if encoder is not None:
            serialized = {
                k: json.dumps(v, cls=encoder, indent=None, allow_nan=True)
                for k, v in serialized.items()
            }

        removals = []
        if replace:
            removals = [
                i for i in self._annotations.keys() if i not in annotations.keys()
            ]

        self._btrdb.ep.setStreamAnnotations(
            uu=self.uuid,
            expected=self._property_version,
            changes=serialized,
            removals=removals,
        )

    @retry
    def update(
        self,
        tags=None,
        annotations=None,
        collection=None,
        encoder=AnnotationEncoder,
        replace=False,
        auto_retry=False,
        retries=5,
        retry_delay=3,
        retry_backoff=4,
    ):
        """
        Updates metadata including tags, annotations, and collection as an
        UPSERT operation.

        By default, the update will only affect the keys and values in the
        specified tags and annotations dictionaries, inserting them if they
        don't exist, or updating the value for the key if it does exist. If
        any of the update arguments (i.e. tags, annotations, collection) are
        None, they will remain unchanged in the database.

        To delete either tags or annotations, you must specify exactly which
        keys and values you want set for the field and set `replace=True`. For
        example:

            >>> annotations, _ = stream.anotations()
            >>> del annotations["key_to_delete"]
            >>> stream.update(annotations=annotations, replace=True)

        This ensures that all of the keys and values for the annotations are
        preserved except for the key to be deleted.

        Parameters
        -----------
        tags : dict, optional
            Specify the tag key/value pairs as a dictionary to upsert or
            replace. If None, the tags  will remain unchanged in the database.
        annotations : dict, optional
            Specify the annotations key/value pairs as a dictionary to upsert
            or replace. If None, the annotations will remain unchanged in the
            database.
        collection : str, optional
            Specify a new collection for the stream. If None, the collection
            will remain unchanged.
        encoder : json.JSONEncoder or None
            JSON encoder class to use for annotation serialization. Set to None
            to prevent JSON encoding of the annotations.
        replace : bool, default: False
            Replace all annotations or tags with the specified dictionaries
            instead of performing the normal upsert operation. Specifying True
            is the only way to remove annotation keys.
        auto_retry: bool, default: False
            Whether to retry this request in the event of an error
        retries: int, default: 5
            Number of times to retry this request if there is an error. Will
            be ignored if auto_retry is False
        retry_delay: int, default: 3
            initial time to wait before retrying function call if there is an error.
            Will be ignored if auto_retry is False
        retry_backoff: int, default: 4
            Exponential factor by which the backoff increases between retries.
            Will be ignored if auto_retry is False

        Returns
        -------
        int
            The version of the metadata (separate from the version of the data)
            also known as the "property version".
        """
        if tags is None and annotations is None and collection is None:
            raise BTRDBValueError(
                "you must supply a tags, annotations, or collection argument"
            )

        if tags is not None and isinstance(tags, dict) is False:
            raise BTRDBTypeError("tags must be of type dict")

        if annotations is not None and isinstance(annotations, dict) is False:
            raise BTRDBTypeError("annotations must be of type dict")

        if collection is not None and isinstance(collection, str) is False:
            raise InvalidCollection("collection must be of type string")

        if tags is not None or collection is not None:
            self._update_tags_collection(tags, collection)
            self.refresh_metadata()

        if annotations is not None:
            self._update_annotations(annotations, encoder, replace)
            self.refresh_metadata()

        return self._property_version

    @retry
    def delete(
        self,
        start,
        end,
        auto_retry=False,
        retries=5,
        retry_delay=3,
        retry_backoff=4,
    ):
        """
        "Delete" all points between [`start`, `end`)

        "Delete" all points between `start` (inclusive) and `end` (exclusive),
        both in nanoseconds. As BTrDB has persistent multiversioning, the
        deleted points will still exist as part of an older version of the
        stream.

        Parameters
        ----------
        start : int or datetime like object
            The start time in nanoseconds for the range to be deleted. (see
            :func:`btrdb.utils.timez.to_nanoseconds` for valid input types)
        end : int or datetime like object
            The end time in nanoseconds for the range to be deleted. (see
            :func:`btrdb.utils.timez.to_nanoseconds` for valid input types)
        auto_retry: bool, default: False
            Whether to retry this request in the event of an error
        retries: int, default: 5
            Number of times to retry this request if there is an error. Will
            be ignored if auto_retry is False
        retry_delay: int, default: 3
            initial time to wait before retrying function call if there is an error.
            Will be ignored if auto_retry is False
        retry_backoff: int, default: 4
            Exponential factor by which the backoff increases between retries.
            Will be ignored if auto_retry is False

        Returns
        -------
        int
            The version of the new stream created
        """
        return self._btrdb.ep.deleteRange(
            self._uuid, to_nanoseconds(start), to_nanoseconds(end)
        )

    @retry
    def values(
        self,
        start,
        end,
        version=0,
        auto_retry=False,
        retries=5,
        retry_delay=3,
        retry_backoff=4,
    ):
        """
        Read raw values from BTrDB between time [a, b) in nanoseconds.

        RawValues queries BTrDB for the raw time series data points between
        `start` and `end` time, both in nanoseconds since the Epoch for the
        specified stream `version`.

        Parameters
        ----------
        start : int or datetime like object
            The start time in nanoseconds for the range to be queried. (see
            :func:`btrdb.utils.timez.to_nanoseconds` for valid input types)
        end : int or datetime like object
            The end time in nanoseconds for the range to be queried. (see
            :func:`btrdb.utils.timez.to_nanoseconds` for valid input types)
        version: int
            The version of the stream to be queried
        auto_retry: bool, default: False
            Whether to retry this request in the event of an error
        retries: int, default: 5
            Number of times to retry this request if there is an error. Will
            be ignored if auto_retry is False
        retry_delay: int, default: 3
            initial time to wait before retrying function call if there is an error.
            Will be ignored if auto_retry is False
        retry_backoff: int, default: 4
            Exponential factor by which the backoff increases between retries.
            Will be ignored if auto_retry is False

        Returns
        ------
        list
            Returns a list of tuples containing a RawPoint and the stream
            version (list(tuple(RawPoint,int))).


        Notes
        -----
        Note that the raw data points are the original values at the sensor's
        native sampling rate (assuming the time series represents measurements
        from a sensor). This is the lowest level of data with the finest time
        granularity. In the tree data structure of BTrDB, this data is stored in
        the vector nodes.

        """
        materialized = []
        start = to_nanoseconds(start)
        end = to_nanoseconds(end)
        point_windows = self._btrdb.ep.rawValues(self._uuid, start, end, version)
        for point_list, version in point_windows:
            for point in point_list:
                materialized.append((RawPoint.from_proto(point), version))
        return materialized

    @retry
    def arrow_values(
        self,
        start,
        end,
        version: int = 0,
        auto_retry=False,
        retries=5,
        retry_delay=3,
        retry_backoff=4,
        schema=None,
    ) -> pa.Table:
        """Read raw values from BTrDB between time [a, b) in nanoseconds.

        RawValues queries BTrDB for the raw time series data points between
        `start` and `end` time, both in nanoseconds since the Epoch for the
        specified stream `version`.

        start : int or datetime like object
            The start time in nanoseconds for the range to be queried. (see
            :func:`btrdb.utils.timez.to_nanoseconds` for valid input types)
        end : int or datetime like object
            The end time in nanoseconds for the range to be queried. (see
            :func:`btrdb.utils.timez.to_nanoseconds` for valid input types)
        version: int, default: 0
            The version of the stream to be queried
        schema: pyarrow.Schema
            Optional arrow schema the server will cast the returned data to before sending it over
            the network. You can use this to change the timestamp format, column names or data sizes.
        auto_retry: bool, default: False
            Whether to retry this request in the event of an error
        retries: int, default: 5
            Number of times to retry this request if there is an error. Will
            be ignored if auto_retry is False
        retry_delay: int, default: 3
            initial time to wait before retrying function call if there is an error.
            Will be ignored if auto_retry is False
        retry_backoff: int, default: 4
            Exponential factor by which the backoff increases between retries.
            Will be ignored if auto_retry is False


        Returns
        ------
        pyarrow.Table
            A pyarrow table of the raw values with time and value columns.


        Notes
        -----
        Note that the raw data points are the original values at the sensor's
        native sampling rate (assuming the time series represents measurements
        from a sensor). This is the lowest level of data with the finest time
        granularity. In the tree data structure of BTrDB, this data is stored in
        the vector nodes.

        This method is available for commercial customers with arrow-enabled servers.
        """
        if not self._btrdb._ARROW_ENABLED:
            raise NotImplementedError(_arrow_not_impl_str.format("arrow_values"))
        if pa is None:
            raise ImportError(_ARROW_IMPORT_MSG)
        start = to_nanoseconds(start)
        end = to_nanoseconds(end)
        arrow_and_versions = self._btrdb.ep.arrowRawValues(
            uu=self.uuid, start=start, end=end, version=version, schema=schema
        )
        tables = list(arrow_and_versions)
        if len(tables) > 0:
            tabs, ver = zip(*tables)
            return pa.concat_tables(tabs)
        else:
            if schema is None:
                schema = pa.schema(
                    [
                        pa.field("time", pa.timestamp("ns", tz="UTC"), nullable=False),
                        pa.field("value", pa.float64(), nullable=False),
                    ]
                )
            return pa.Table.from_arrays([pa.array([]), pa.array([])], schema=schema)

    @retry
    def aligned_windows(
        self,
        start,
        end,
        pointwidth,
        version=0,
        auto_retry=False,
        retries=5,
        retry_delay=3,
        retry_backoff=4,
    ):
        """
        Read statistical aggregates of windows of data from BTrDB.

        Query BTrDB for aggregates (or roll ups or windows) of the time series
        with `version` between time `start` (inclusive) and `end` (exclusive) in
        nanoseconds. Each point returned is a statistical aggregate of all the
        raw data within a window of width 2**`pointwidth` nanoseconds. These
        statistical aggregates currently include the mean, minimum, and maximum
        of the data and the count of data points composing the window.

        Note that `start` is inclusive, but `end` is exclusive. That is, results
        will be returned for all windows that start in the interval [start, end).
        If end < start+2^pointwidth you will not get any results. If start and
        end are not powers of two, the bottom pointwidth bits will be cleared.
        Each window will contain statistical summaries of the window.
        Statistical points with count == 0 will be omitted.

        Parameters
        ----------
        start : int or datetime like object
            The start time in nanoseconds for the range to be queried. (see
            :func:`btrdb.utils.timez.to_nanoseconds` for valid input types)
        end : int or datetime like object
            The end time in nanoseconds for the range to be queried. (see
            :func:`btrdb.utils.timez.to_nanoseconds` for valid input types)
        pointwidth : int
            Specify the number of ns between data points (2**pointwidth)
        version : int
            Version of the stream to query
        auto_retry: bool, default: False
            Whether to retry this request in the event of an error
        retries: int, default: 5
            Number of times to retry this request if there is an error. Will
            be ignored if auto_retry is False
        retry_delay: int, default: 3
            initial time to wait before retrying function call if there is an error.
            Will be ignored if auto_retry is False
        retry_backoff: int, default: 4
            Exponential factor by which the backoff increases between retries.
            Will be ignored if auto_retry is False

        Returns
        -------
        tuple
            Returns a tuple containing windows of data.  Each window is a tuple
            containing data tuples.  Each data tuple contains a StatPoint and
            the stream version.

        Notes
        -----
        As the window-width is a power-of-two, it aligns with BTrDB internal
        tree data structure and is faster to execute than `windows()`.
        """
        materialized = []
        start = to_nanoseconds(start)
        end = to_nanoseconds(end)
        windows = self._btrdb.ep.alignedWindows(
            self._uuid, start, end, pointwidth, version
        )
        for stat_points, version in windows:
            for point in stat_points:
                materialized.append((StatPoint.from_proto(point), version))
        return tuple(materialized)

    @retry
    def arrow_aligned_windows(
        self,
        start: int,
        end: int,
        pointwidth: int,
        version: int = 0,
        auto_retry=False,
        retries=5,
        retry_delay=3,
        retry_backoff=4,
    ) -> pa.Table:
        """Read statistical aggregates of windows of data from BTrDB.

        Query BTrDB for aggregates (or roll ups or windows) of the time series
        with `version` between time `start` (inclusive) and `end` (exclusive) in
        nanoseconds [start, end). Each point returned is a statistical aggregate of all the
        raw data within a window of width 2**`pointwidth` nanoseconds. These
        statistical aggregates currently include the mean, minimum, and maximum
        of the data and the count of data points composing the window.

        Note that `start` is inclusive, but `end` is exclusive. That is, results
        will be returned for all windows that start in the interval [start, end).
        If end < start+2^pointwidth you will not get any results. If start and
        end are not powers of two, the bottom pointwidth bits will be cleared.
        Each window will contain statistical summaries of the window.
        Statistical points with count == 0 will be omitted.

        Parameters
        ----------
        start : int or datetime like object, required
            The start time in nanoseconds for the range to be queried. (see
            :func:`btrdb.utils.timez.to_nanoseconds` for valid input types)
        end : int or datetime like object, required
            The end time in nanoseconds for the range to be queried. (see
            :func:`btrdb.utils.timez.to_nanoseconds` for valid input types)
        pointwidth : int, required
            Specify the number of ns between data points (2**pointwidth)
        version : int, default: 0
            Version of the stream to query
        auto_retry: bool, default: False
            Whether to retry this request in the event of an error
        retries: int, default: 5
            Number of times to retry this request if there is an error. Will
            be ignored if auto_retry is False
        retry_delay: int, default: 3
            initial time to wait before retrying function call if there is an error.
            Will be ignored if auto_retry is False
        retry_backoff: int, default: 4
            Exponential factor by which the backoff increases between retries.
            Will be ignored if auto_retry is False

        Returns
        -------
        pyarrow.Table
            Returns a pyarrow table containing the windows of data.

        Notes
        -----
        As the window-width is a power-of-two, it aligns with BTrDB internal
        tree data structure and is faster to execute than `windows()`.

        This method is available for commercial customers with arrow-enabled servers.
        """
        if not self._btrdb._ARROW_ENABLED:
            raise NotImplementedError(
                _arrow_not_impl_str.format("arrow_aligned_windows")
            )
        if pa is None:
            raise ImportError(_ARROW_IMPORT_MSG)

        if IS_DEBUG:
            logger.debug(f"For stream - {self.uuid} -  {self.name}")
        start = to_nanoseconds(start)
        end = to_nanoseconds(end)
        tables = list(
            self._btrdb.ep.arrowAlignedWindows(
                self.uuid, start=start, end=end, pointwidth=pointwidth, version=version
            )
        )
        if len(tables) > 0:
            tabs, ver = zip(*tables)
            return pa.concat_tables(tabs).sort_by("time")
        else:
            schema = pa.schema(
                [
                    pa.field("time", pa.timestamp("ns", tz="UTC"), nullable=False),
                    pa.field("min", pa.float64(), nullable=False),
                    pa.field("mean", pa.float64(), nullable=False),
                    pa.field("max", pa.float64(), nullable=False),
                    pa.field("count", pa.uint64(), nullable=False),
                    pa.field("stddev", pa.float64(), nullable=False),
                ]
            )
            return pa.Table.from_arrays([pa.array([]) for _ in range(5)], schema=schema)

    @retry
    def windows(
        self,
        start,
        end,
        width,
        depth=0,
        version=0,
        auto_retry=False,
        retries=5,
        retry_delay=3,
        retry_backoff=4,
    ):
        """
        Read arbitrarily-sized windows of data from BTrDB.  StatPoint objects
        will be returned representing the data for each window.

        Parameters
        ----------
        start : int or datetime like object
            The start time in nanoseconds for the range to be queried. (see
            :func:`btrdb.utils.timez.to_nanoseconds` for valid input types)
        end : int or datetime like object
            The end time in nanoseconds for the range to be queried. (see
            :func:`btrdb.utils.timez.to_nanoseconds` for valid input types)
        width : int
            The number of nanoseconds in each window.
        version : int
            The version of the stream to query.
        auto_retry: bool, default: False
            Whether to retry this request in the event of an error
        retries: int, default: 5
            Number of times to retry this request if there is an error. Will
            be ignored if auto_retry is False
        retry_delay: int, default: 3
            initial time to wait before retrying function call if there is an error.
            Will be ignored if auto_retry is False
        retry_backoff: int, default: 4
            Exponential factor by which the backoff increases between retries.
            Will be ignored if auto_retry is False

        Returns
        -------
        tuple
            Returns a tuple containing windows of data.  Each window is a tuple
            containing data tuples.  Each data tuple contains a StatPoint and
            the stream version (tuple(tuple(StatPoint, int), ...)).

        Notes
        -----
        Windows returns arbitrary precision windows from BTrDB. It is slower
        than AlignedWindows, but still significantly faster than RawValues. Each
        returned window will be `width` nanoseconds long. `start` is inclusive,
        but `end` is exclusive (e.g if end < start+width you will get no
        results). That is, results will be returned for all windows that start
        at a time less than the end timestamp. If (`end` - `start`) is not a
        multiple of width, then end will be decreased to the greatest value less
        than end such that (end - start) is a multiple of `width` (i.e., we set
        end = start + width * floordiv(end - start, width). The `depth`
        parameter previously available has been deprecated. The only valid value
        for depth is now 0.

        This method is available for commercial customers with arrow-enabled servers.
        """
        materialized = []
        start = to_nanoseconds(start)
        end = to_nanoseconds(end)
        windows = self._btrdb.ep.windows(self._uuid, start, end, width, depth, version)
        for stat_points, version in windows:
            for point in stat_points:
                materialized.append((StatPoint.from_proto(point), version))

        return tuple(materialized)

    @retry
    def arrow_windows(
        self,
        start: int,
        end: int,
        width: int,
        version: int = 0,
        auto_retry=False,
        retries=5,
        retry_delay=3,
        retry_backoff=4,
    ) -> pa.Table:
        """Read arbitrarily-sized windows of data from BTrDB.

        Parameters
        ----------
        start : int or datetime like object, required
            The start time in nanoseconds for the range to be queried. (see
            :func:`btrdb.utils.timez.to_nanoseconds` for valid input types)
        end : int or datetime like object, required
            The end time in nanoseconds for the range to be queried. (see
            :func:`btrdb.utils.timez.to_nanoseconds` for valid input types)
        width : int, required
            The number of nanoseconds in each window.
        version : int, default=0, optional
            The version of the stream to query.
        auto_retry: bool, default: False
            Whether to retry this request in the event of an error
        retries: int, default: 5
            Number of times to retry this request if there is an error. Will
            be ignored if auto_retry is False
        retry_delay: int, default: 3
            initial time to wait before retrying function call if there is an error.
            Will be ignored if auto_retry is False
        retry_backoff: int, default: 4
            Exponential factor by which the backoff increases between retries.
            Will be ignored if auto_retry is False

        Returns
        -------
        pyarrow.Table
            Returns a pyarrow Table containing windows of data.

        Notes
        -----
        Windows returns arbitrary precision windows from BTrDB. It is slower
        than AlignedWindows, but still significantly faster than RawValues. Each
        returned window will be `width` nanoseconds long. `start` is inclusive,
        but `end` is exclusive (e.g if end < start+width you will get no
        results). That is, results will be returned for all windows that start
        at a time less than the end timestamp. If (`end` - `start`) is not a
        multiple of width, then end will be decreased to the greatest value less
        than end such that (end - start) is a multiple of `width` (i.e., we set
        end = start + width * floordiv(end - start, width). The `depth`
        parameter previously available has been deprecated. The only valid value
        for depth is now 0.
        This method is available for commercial customers with arrow-enabled servers.
        """
        if not self._btrdb._ARROW_ENABLED:
            raise NotImplementedError(_arrow_not_impl_str.format("arrow_windows"))
        if pa is None:
            raise ImportError(_ARROW_IMPORT_MSG)
        start = to_nanoseconds(start)
        end = to_nanoseconds(end)
        tables = list(
            self._btrdb.ep.arrowWindows(
                self.uuid,
                start=start,
                end=end,
                width=width,
                depth=0,
                version=version,
            )
        )
        if len(tables) > 0:
            tabs, ver = zip(*tables)
            return pa.concat_tables(tabs).sort_by("time")
        else:
            schema = pa.schema(
                [
                    pa.field("time", pa.timestamp("ns", tz="UTC"), nullable=False),
                    pa.field("min", pa.float64(), nullable=False),
                    pa.field("mean", pa.float64(), nullable=False),
                    pa.field("max", pa.float64(), nullable=False),
                    pa.field("count", pa.uint64(), nullable=False),
                    pa.field("stddev", pa.float64(), nullable=False),
                ]
            )
            return pa.Table.from_arrays([pa.array([]) for _ in range(5)], schema=schema)

    @retry
    def nearest(
        self,
        time,
        version,
        backward=False,
        auto_retry=False,
        retries=5,
        retry_delay=3,
        retry_backoff=4,
    ):
        """
        Finds the closest point in the stream to a specified time.

        Return the point nearest to the specified `time` in nanoseconds since
        Epoch in the stream with `version` while specifying whether to search
        forward or backward in time. If `backward` is false, the returned point
        will be >= `time`. If backward is true, the returned point will be <
        `time`. The version of the stream used to satisfy the query is returned.

        Parameters
        ----------
        time : int or datetime like object
            The time (in nanoseconds since Epoch) to search near (see
            :func:`btrdb.utils.timez.to_nanoseconds` for valid input types)
        version : int
            Version of the stream to use in search
        backward : boolean
            True to search backwards from time, else false for forward
        auto_retry: bool, default: False
            Whether to retry this request in the event of an error
        retries: int, default: 5
            Number of times to retry this request if there is an error. Will
            be ignored if auto_retry is False
        retry_delay: int, default: 3
            initial time to wait before retrying function call if there is an error.
            Will be ignored if auto_retry is False
        retry_backoff: int, default: 4
            Exponential factor by which the backoff increases between retries.
            Will be ignored if auto_retry is False

        Returns
        -------
        tuple
            The closest data point in the stream and the version of the stream
            the value was retrieved at (tuple(RawPoint, int)).

        """
        try:
            if IS_DEBUG:
                logger.debug(
                    f"checking nearest for: {self.uuid}\t\t{time}\t\t{version}"
                )
            rp, version = self._btrdb.ep.nearest(
                self._uuid, to_nanoseconds(time), version, backward
            )
            if IS_DEBUG:
                logger.debug(f"Nearest for stream: {self.uuid} - {rp}")
        except BTrDBError as exc:
            if not isinstance(exc, NoSuchPoint):
                raise
            return None

        return RawPoint.from_proto(rp), version

    @retry
    def obliterate(
        self,
        auto_retry=False,
        retries=5,
        retry_delay=3,
        retry_backoff=4,
    ):
        """
        Obliterate deletes a stream from the BTrDB server.  An exception will be
        raised if the stream could not be found.

        Parameters
        ----------
        auto_retry: bool, default: False
            Whether to retry this request in the event of an error
        retries: int, default: 5
            Number of times to retry this request if there is an error. Will
            be ignored if auto_retry is False
        retry_delay: int, default: 3
            initial time to wait before retrying function call if there is an error.
            Will be ignored if auto_retry is False
        retry_backoff: int, default: 4
            Exponential factor by which the backoff increases between retries.
            Will be ignored if auto_retry is False

        Raises
        ------
        BTrDBError [404] stream does not exist
            The stream could not be found in BTrDB
        """
        self._btrdb.ep.obliterate(self._uuid)

    @retry
    def flush(
        self,
        auto_retry=False,
        retries=5,
        retry_delay=3,
        retry_backoff=4,
    ):
        """
        Flush writes the stream buffers out to persistent storage.

        Parameters
        ----------
        auto_retry: bool, default: False
            Whether to retry this request in the event of an error
        retries: int, default: 5
            Number of times to retry this request if there is an error. Will
            be ignored if auto_retry is False
        retry_delay: int, default: 3
            initial time to wait before retrying function call if there is an error.
            Will be ignored if auto_retry is False
        retry_backoff: int, default: 4
            Exponential factor by which the backoff increases between retries.
            Will be ignored if auto_retry is False
        """
        self._btrdb.ep.flush(self._uuid)

    def __repr__(self):
        return "<Stream collection={} name={}>".format(self.collection, self.name)


##########################################################################
## StreamSet  Classes
##########################################################################


class StreamSetBase(Sequence):
    """
    A lighweight wrapper around a list of stream objects
    """

    def __init__(self, streams: List[Stream]):
        self._streams: List[Stream] = []
        for stream in streams:
            if not isinstance(stream, Stream):
                raise BTRDBTypeError(
                    f"streams must be of type Stream {stream}, {type(stream)}"
                )
            self._streams.append(stream)
        if len(self._streams) < 1:
            raise ValueError(
                f"Trying to create streamset with an empty list of streams {self._streams}."
            )
        try:
            self._btrdb = self._streams[0]._btrdb
        except Exception as e:
            warnings.warn(f"Issue setting btrdb object from stream: {e}")
        self._pinned_versions = None

        self.filters = []
        self.pointwidth = None
        self.width = None
        self.depth = 0

    @property
    def allow_window(self):
        return not bool(self.pointwidth or (self.width and self.depth == 0))

    def _latest_versions(self):
        uuid_ver_tups = self._btrdb._executor.map(
            lambda s: (s.uuid, s.version()), self._streams
        )
        return {uu: v for uu, v in uuid_ver_tups}

    def pin_versions(self, versions=None):
        """
        Saves the stream versions that future materializations should use.  If
        no pin is requested then the first materialization will automatically
        pin the return versions.  Versions can also be supplied through a dict
        object with key:UUID, value:stream.version().

        Parameters
        ----------
        versions : dict[UUID: int]
            A dict containing the stream UUID and version ints as key/values

        Returns
        -------
        StreamSet
            Returns self

        """
        if versions is not None:
            if not isinstance(versions, dict):
                raise BTRDBTypeError("`versions` argument must be dict")

            for key in versions.keys():
                if not isinstance(key, uuidlib.UUID):
                    raise BTRDBTypeError("version keys must be type UUID")

        self._pinned_versions = self._latest_versions() if not versions else versions
        return self

    def versions(self):
        """
        Returns a dict of the stream versions.  These versions are the pinned
        values if previously pinned or the latest stream versions if not
        pinned.


        Parameters
        ----------
        None

        Returns
        -------
        dict
            A dict containing the stream UUID and version ints as key/values

        """
        return (
            self._pinned_versions if self._pinned_versions else self._latest_versions()
        )

    def count(self, precise: bool = False):
        """
        Compute the total number of points in the streams using filters.

        Computes the total number of points across all streams using the
        specified filters. By default, this returns the latest total count of
        all points in the streams. The count is modified by start and end
        filters or by pinning versions.

        Note that this helper method sums the counts of all StatPoints returned
        by ``aligned_windows``. Because of this the start and end timestamps
        may be adjusted if they are not powers of 2.

        Parameters
        ----------
        precise : bool, default = False
            Use statpoint counts using aligned_windows which trades accuracy for speed.

        Returns
        -------
        int
            The total number of points in all streams for the specified filters.
        """
        params = self._params_from_filters()
        start = params.get("start", MINIMUM_TIME)
        end = params.get("end", MAXIMUM_TIME)

        versions = (
            self._pinned_versions if self._pinned_versions else self._latest_versions()
        )

        my_counts_gen = self._btrdb._executor.map(
            lambda s: s.count(
                start, end, version=versions.get(s.uuid, 0), precise=precise
            ),
            self._streams,
        )

        return sum(list(my_counts_gen))

    def earliest(self):
        """
        Returns earliest points of data in streams using available filters.

        Parameters
        ----------
        None

        Returns
        -------
        tuple
            The earliest points of data found among all streams

        """
        earliest = []
        params = self._params_from_filters()
        start = params.get("start", MINIMUM_TIME)
        versions = self.versions()
        if IS_DEBUG:
            logger.debug(f"versions: {versions}")
        earliest_points_gen = self._btrdb._executor.map(
            lambda s: s.nearest(start, version=versions.get(s.uuid, 0), backward=False),
            self._streams,
        )
        for point in earliest_points_gen:
            if point is not None:
                earliest.append(point[0])
            else:
                earliest.append(None)

        return tuple(earliest)

    def latest(self):
        """
        Returns latest points of data in the streams using available filters.

        Parameters
        ----------
        None

        Returns
        -------
        tuple
            The latest points of data found among all streams

        """
        latest = []
        params = self._params_from_filters()
        start = params.get("end", MAXIMUM_TIME)
        versions = self.versions()
        latest_points_gen = self._btrdb._executor.map(
            lambda s: s.nearest(start, version=versions.get(s.uuid, 0), backward=True),
            self._streams,
        )
        for point in latest_points_gen:
            if point is not None:
                latest.append(point[0])
            else:
                latest.append(None)

        return tuple(latest)

    def current(self):
        """
        Returns the points of data in the streams closest to the current timestamp. If
        the current timestamp is outside the filtered range of data, a ValueError is
        raised.

        Returns
        -------
        tuple
            The latest points of data found among all streams
        """
        latest = []
        params = self._params_from_filters()
        now = currently_as_ns()
        end = params.get("end", None)
        start = params.get("start", None)

        if (end is not None and end <= now) or (start is not None and start > now):
            raise BTRDBValueError(
                "current time is not included in filtered stream range"
            )

        versions = self.versions()
        latest_points_gen = self._btrdb._executor.map(
            lambda s: (s.nearest(now, version=versions.get(s.uuid, 0), backward=True)),
            self._streams,
        )
        for point in latest_points_gen:
            latest.append(point)

        return tuple(latest)

    def filter(
        self,
        start=None,
        end=None,
        collection=None,
        name=None,
        unit=None,
        tags=None,
        annotations=None,
        sampling_frequency=None,
        schema=None,
    ):
        """
        Provides a new StreamSet instance containing stored query parameters and
        stream objects that match filtering criteria.

        The collection, name, and unit arguments will be used to select streams
        from the original StreamSet object.  If a string is supplied, then a
        case-insensitive exact match is used to select streams.  Otherwise, you
        may supply a compiled regex pattern that will be used with `re.search`.

        The tags and annotations arguments expect dictionaries for the desired
        key/value pairs.  Any stream in the original instance that has the exact
        key/values will be included in the new StreamSet instance.

        Parameters
        ----------
        start : int or datetime like object
            the inclusive start of the query (see :func:`btrdb.utils.timez.to_nanoseconds`
            for valid input types)
        end : int or datetime like object
            the exclusive end of the query (see :func:`btrdb.utils.timez.to_nanoseconds`
            for valid input types)
        collection : str or regex
            string for exact (case-insensitive) matching of collection when filtering streams
            or a compiled regex expression for re.search of stream collections.
        name : str or regex
            string for exact (case-insensitive) matching of name when filtering streams
            or a compiled regex expression for re.search of stream names.
        unit : str or regex
            string for exact (case-insensitive) matching of unit when filtering streams
            or a compiled regex expression for re.search of stream units.
        tags : dict
            key/value pairs for filtering streams based on tags
        annotations : dict
            key/value pairs for filtering streams based on annotations
        sampling_frequency : float
            The sampling frequency of the data streams in Hz, set this if you want timesnapped values.
        schema: pyarrow.Schema
            Optional arrow schema the server will cast the returned data to before sending it over
            the network. You can use this to change the timestamp format, column names or data sizes.

        Returns
        -------
        StreamSet
            a new instance cloned from the original with filters applied

        Notes
        -----
        If you set `sampling_frequency` to a non-zero value, the stream data returned will be aligned to a
        grid of timestamps based on the period of the sampling frequency. For example, a sampling rate of 30hz will
        have a sampling period of 1/30hz -> ~33_333_333 ns per sample. Leave sampling_frequency as None, or set to 0 to
        prevent time alignment. You should **not** use aligned data for frequency-based analysis.
        """

        obj = self.clone()
        if start is not None or end is not None or sampling_frequency is not None or schema is not None:
            obj.filters.append(
                StreamFilter(
                    start=start, end=end, sampling_frequency=sampling_frequency, schema=schema,
                )
            )

        # filter by collection
        if collection is not None:
            if isinstance(collection, RE_PATTERN):
                obj._streams = [
                    s
                    for s in obj._streams
                    for m in [collection.search(s.collection)]
                    if m
                ]
            elif isinstance(collection, str):
                obj._streams = [
                    s
                    for s in obj._streams
                    if s.collection.lower() == collection.lower()
                ]
            else:
                raise BTRDBTypeError("collection must be string or compiled regex")

        # filter by name
        if name is not None:
            if isinstance(name, RE_PATTERN):
                obj._streams = [
                    s for s in obj._streams for m in [name.search(s.name)] if m
                ]
            elif isinstance(name, str):
                obj._streams = [
                    s for s in obj._streams if s.name.lower() == name.lower()
                ]
            else:
                raise BTRDBTypeError("name must be string or compiled regex")

        # filter by unit
        if unit is not None:
            if isinstance(unit, RE_PATTERN):
                obj._streams = [
                    s
                    for s in obj._streams
                    for m in [unit.search(s.tags()["unit"])]
                    if m
                ]
            elif isinstance(unit, str):
                obj._streams = [
                    s
                    for s in obj._streams
                    if s.tags().get("unit", "").lower() == unit.lower()
                ]
            else:
                raise BTRDBTypeError("unit must be string or compiled regex")

        # filter by tags
        if tags:
            # filters if the subset of the tags matches the given tags
            obj._streams = [s for s in obj._streams if tags.items() <= s.tags().items()]

        # filter by annotations
        if annotations:
            # filters if the subset of the annotations matches the given annotations
            obj._streams = [
                s
                for s in obj._streams
                if annotations.items() <= s.annotations()[0].items()
            ]

        return obj

    def clone(self):
        """
        Returns a deep copy of the object.  Attributes that cannot be copied
        will be referenced to both objects.

        Parameters
        ----------
        None

        Returns
        -------
        StreamSet
            Returns a new copy of the instance

        """
        protected = ("_streams", "_btrdb")
        clone = self.__class__(self._streams)
        for attr, val in self.__dict__.items():
            if attr not in protected:
                setattr(clone, attr, deepcopy(val))
        return clone

    def windows(self, width, depth=0):
        """
        Stores the request for a windowing operation when the query is
        eventually materialized.

        Parameters
        ----------
        width : int
            The number of nanoseconds to use for each window size.
        depth : int
            The requested accuracy of the data up to 2^depth nanoseconds.  A
            depth of 0 is accurate to the nanosecond. This is now the only
            valid value for depth.

        Returns
        -------
        StreamSet
            Returns self


        Notes
        -----
        Windows returns arbitrary precision windows from BTrDB. It is slower
        than aligned_windows, but still significantly faster than values. Each
        returned window will be width nanoseconds long. start is inclusive, but
        end is exclusive (e.g. if end < start+width you will get no results).
        That is, results will be returned for all windows that start at a time
        less than the end timestamp. If (end - start) is not a multiple of
        width, then end will be decreased to the greatest value less than end
        such that (end - start) is a multiple of width (i.e., we set end = start
        + width * floordiv(end - start, width)).  The `depth` parameter previously
        available has been deprecated. The only valid value for depth is now 0.

        """
        if not self.allow_window:
            raise InvalidOperation("A window operation is already requested")

        # TODO: refactor keeping in mind how exception is raised
        self.width = int(width)
        if depth != 0:
            warnings.warn(
                f"The only valid value for `depth` is now 0. You provided: {depth}. Overriding this value to 0."
            )
        self.depth = 0
        return self

    def aligned_windows(self, pointwidth):
        """
        Stores the request for an aligned windowing operation when the query is
        eventually materialized.

        Parameters
        ----------
        pointwidth : int
            The length of each returned window as computed by 2^pointwidth.

        Returns
        -------
        StreamSet
            Returns self

        Notes
        -----
        `aligned_windows` reads power-of-two aligned windows from BTrDB. It is
        faster than Windows(). Each returned window will be 2^pointwidth
        nanoseconds long, starting at start. Note that start is inclusive, but
        end is exclusive. That is, results will be returned for all windows that
        start in the interval [start, end). If end < start+2^pointwidth you will
        not get any results. If start and end are not powers of two, the bottom
        pointwidth bits will be cleared. Each window will contain statistical
        summaries of the window. Statistical points with count == 0 will be
        omitted.

        """
        if not self.allow_window:
            raise InvalidOperation("A window operation is already requested")

        self.pointwidth = int(pointwidth)
        return self

    def _streamset_data(self, as_iterators=False):
        """
        Private method to return a list of lists representing the data from each
        stream within the StreamSetself.

        Parameters
        ----------
        as_iterators : bool
            Returns each single stream's data as an iterator.  Defaults to False.
        """
        params = self._params_from_filters()
        # sampling freq not supported for non-arrow streamset ops
        _ = params.pop("sampling_frequency", None)
        versions = self._pinned_versions
        if versions is None:
            versions = {s.uuid: 0 for s in self}

        if self.pointwidth is not None:
            # create list of stream.aligned_windows data
            params.update({"pointwidth": self.pointwidth})
            # need to update params based on version of stream, use dict merge
            aligned_windows_gen = self._btrdb._executor.map(
                lambda s: s.aligned_windows(
                    **{**params, **{"version": versions[s.uuid]}}
                ),
                self._streams,
            )
            data = list(aligned_windows_gen)

        elif self.width is not None and self.depth is not None:
            # create list of stream.windows data (the windows method should
            # prevent the possibility that only one of these is None)
            params.update({"width": self.width, "depth": self.depth})
            windows_gen = self._btrdb._executor.map(
                lambda s: s.windows(**{**params, **{"version": versions[s.uuid]}}),
                self._streams,
            )
            data = list(windows_gen)

        else:
            # create list of stream.values
            values_gen = self._btrdb._executor.map(
                lambda s: s.values(**params), self._streams
            )
            data = list(values_gen)

        if as_iterators:
            return [iter(ii) for ii in data]

        return data

    def rows(self):
        """
        Returns a materialized list of tuples where each tuple contains the
        points from each stream at a unique time.  If a stream has no value for that
        time than None is provided instead of a point object.

        Parameters
        ----------
        None

        Returns
        -------
        list
            A list of tuples containing a RawPoint (or StatPoint) and the stream
            version (list(tuple(RawPoint, int))).

        """
        result = []
        streamset_data = self._streamset_data(as_iterators=True)
        buffer = PointBuffer(len(self._streams))

        while True:
            streams_empty = True

            # add next values from streams into buffer
            for stream_idx, data in enumerate(streamset_data):
                if buffer.active[stream_idx]:
                    try:
                        point, _ = next(data)
                        buffer.add_point(stream_idx, point)
                        streams_empty = False
                    except StopIteration:
                        buffer.deactivate(stream_idx)
                        continue

            key = buffer.next_key_ready()
            if key:
                result.append(tuple(buffer.pop(key)))

            if streams_empty and len(buffer.keys()) == 0:
                break

        return result

    def insert(self, data_map: dict, merge: str = "never") -> dict:
        """Insert new data in the form (time, value) into their mapped streams.

        The times in the dataframe need not be sorted by time. If the point counts are larger than
        appropriate, this function will automatically chunk the inserts. As a
        consequence, the insert is not necessarily atomic, but can be used with
        a very large array.

        Parameters
        ----------
        data_map: dict[uuid, pandas.DataFrame]
            A dictionary mapping stream uuids to insert data into and their value as a
            pandas dataframe containing two columns, one named "time" which contains int64 utc+0 timestamps
            and a "value" column containing float64 measurements. These columns will be typecast into these types.
        merge: str
            A string describing the merge policy. Valid policies are:
              - 'never': the default, no points are merged
              - 'equal': points are deduplicated if the time and value are equal
              - 'retain': if two points have the same timestamp, the old one is kept
              - 'replace': if two points have the same timestamp, the new one is kept

        Notes
        -----
        You MUST convert your datetimes into utc+0 yourself. BTrDB expects utc+0 datetimes.

        Returns
        -------
        dict[uuid, int]
            The versions of the stream after inserting new points.
        """
        filtered_data_map = {s.uuid: data_map[s.uuid] for s in self._streams}
        for key, dat in filtered_data_map.items():
            data_list = [
                (times, vals)
                for times, vals in zip(
                    dat["time"].astype(int).values, dat["value"].astype(float).values
                )
            ]
            filtered_data_map[key] = data_list
        versions_gen = self._btrdb._executor.map(
            lambda s: (s.uuid, s.insert(data=filtered_data_map[s.uuid], merge=merge)),
            self._streams,
        )
        versions = {uu: ver for uu, ver in versions_gen}
        return versions

    def arrow_insert(self, data_map: dict, merge: str = "never") -> dict:
        """Insert new data in the form (time, value) into their mapped streams using pyarrow tables.

        The times in the arrow table need not be sorted by time. If the point counts are larger than
        appropriate, this function will automatically chunk the inserts. As a
        consequence, the insert is not necessarily atomic, but can be used with
        a very large array.

        Parameters
        ----------
        data_map: dict[uuid, pyarrow.Table]
            A dictionary keyed on stream uuids and mapped to pyarrow tables with a schema
            of time:Timestamp[ns, tz=UTC], value:float64. This schema will be validated and converted if necessary.
        merge: str
            A string describing the merge policy. Valid policies are:
              - 'never': the default, no points are merged
              - 'equal': points are deduplicated if the time and value are equal
              - 'retain': if two points have the same timestamp, the old one is kept
              - 'replace': if two points have the same timestamp, the new one is kept

        Notes
        -----
        BTrDB expects datetimes to be in UTC+0.

        This method is available for commercial customers with arrow-enabled servers.

        Returns
        -------
        dict[uuid, int]
            The versions of the stream after inserting new points.
        """
        filtered_data_map = {s.uuid: data_map[s.uuid] for s in self._streams}
        versions_gen = self._btrdb._executor.map(
            lambda s: (
                s.uuid,
                s.arrow_insert(data=filtered_data_map[s.uuid], merge=merge),
            ),
            self._streams,
        )
        versions = {uu: ver for uu, ver in versions_gen}
        return versions

    def _params_from_filters(self):
        params = {}
        for filter in self.filters:
            if filter.start is not None:
                params["start"] = filter.start
            if filter.end is not None:
                params["end"] = filter.end
            if filter.sampling_frequency is not None:
                params["sampling_frequency"] = filter.sampling_frequency
            if filter.schema is not None:
                params["schema"] = filter.schema
        return params

    def values_iter(self):
        """
        Must return context object which would then close server cursor on __exit__
        """
        raise NotImplementedError()

    def values(self):
        """
        Returns a fully materialized list of lists for the stream values/points
        """
        result = []
        streamset_data = self._streamset_data()
        for stream_data in streamset_data:
            result.append([point[0] for point in stream_data])
        return result

    def arrow_values(
        self,
    ):
        """Return a pyarrow table of stream values based on the streamset parameters.

        This data will be sorted by the 'time' column.

        Notes
        -----
        This method is available for commercial customers with arrow-enabled servers.
        """
        if pa is None:
            raise ImportError(_ARROW_IMPORT_MSG)
        params = self._params_from_filters()
        versions = self._pinned_versions
        if versions is None:
            versions = {s.uuid: 0 for s in self}

        if params.get("sampling_frequency", None) is None:
            _ = params.pop("sampling_frequency", None)

        if self.pointwidth is not None:
            if params.pop("schema", None) is not None:
                raise NotImplementedError("aligned windows queries do not yet support an arrow schema")
            # create list of stream.aligned_windows data
            params.update({"pointwidth": self.pointwidth})
            _ = params.pop("sampling_frequency", None)
            # need to update params based on version of stream, use dict merge
            # {**dict1, **dict2} creates a new dict which updates the key/values if there are any
            # same keys in dict1 and dict2, then the second dict in the expansion (dict2 in this case)
            # will update the key (similar to dict1.update(dict2))
            aligned_windows_gen = self._btrdb._executor.map(
                lambda s: s.arrow_aligned_windows(
                    **{**params, **{"version": versions[s.uuid]}}
                ),
                self._streams,
            )
            stream_uus = [str(s.uuid) for s in self._streams]
            data = list(aligned_windows_gen)
            tablex = data.pop(0)
            uu = stream_uus.pop(0)
            tab_columns = [
                c if c == "time" else uu + "/" + c for c in tablex.column_names
            ]
            tablex = tablex.rename_columns(tab_columns)
            if data:
                for tab, uu in zip(data, stream_uus):
                    tab_columns = [
                        c if c == "time" else uu + "/" + c for c in tab.column_names
                    ]
                    tab = tab.rename_columns(tab_columns)
                    tablex = tablex.join(tab, "time", join_type="full outer")
                data = tablex
            else:
                data = tablex

        elif self.width is not None and self.depth is not None:
            # create list of stream.windows data (the windows method should
            # prevent the possibility that only one of these is None)
            if params.pop("schema", None) is not None:
                raise NotImplementedError("windows queries do not yet support an arrow schema")
            _ = params.pop("sampling_frequency", None)
            params.update({"width": self.width})
            windows_gen = self._btrdb._executor.map(
                lambda s: s.arrow_windows(
                    **{**params, **{"version": versions[s.uuid]}}
                ),
                self._streams,
            )
            stream_uus = [str(s.uuid) for s in self._streams]
            data = list(windows_gen)
            tablex = data.pop(0)
            uu = stream_uus.pop(0)
            tab_columns = [
                c if c == "time" else uu + "/" + c for c in tablex.column_names
            ]
            tablex = tablex.rename_columns(tab_columns)
            if data:
                for tab, uu in zip(data, stream_uus):
                    tab_columns = [
                        c if c == "time" else uu + "/" + c for c in tab.column_names
                    ]
                    tab = tab.rename_columns(tab_columns)
                    tablex = tablex.join(tab, "time", join_type="full outer")
                data = tablex
            else:
                data = tablex
        else:
            sampling_freq = params.pop("sampling_frequency", 0)
            period_ns = 0
            if sampling_freq > 0:
                period_ns = _to_period_ns(sampling_freq)
            params["uu_list"] = [s.uuid for s in self._streams]
            params["version_list"] = [versions[s.uuid] for s in self._streams]
            params["snap_periodNS"] = period_ns
            table = list(self._btrdb.ep.arrowMultiValues(**params))
            if len(table) > 0:
                data = pa.concat_tables(table)
            else:
                schema = params.pop('schema', None)
                if schema is None:
                    schema = pa.schema(
                        [pa.field("time", pa.timestamp("ns", tz="UTC"), nullable=False)]
                        + [
                            pa.field(str(s.uuid), pa.float64(), nullable=False)
                            for s in self._streams
                        ],
                    )
                data = pa.Table.from_arrays(
                    [pa.array([]) for i in range(1 + len(self._streams))], schema=schema
                )
        return data.sort_by("time")

    def __repr__(self):
        token = "stream" if len(self) == 1 else "streams"
        return "<{}({} {})>".format(self.__class__.__name__, len(self._streams), token)

    def __str__(self):
        token = "stream" if len(self) == 1 else "streams"
        return "{} with {} {}".format(
            self.__class__.__name__, len(self._streams), token
        )

    def __getitem__(self, item):
        if isinstance(item, str):
            item = uuidlib.UUID(item)

        if isinstance(item, uuidlib.UUID):
            for stream in self._streams:
                if stream.uuid == item:
                    return stream
            raise KeyError("Stream with uuid `{}` not found.".format(str(item)))

        return self._streams[item]

    def __contains__(self, item):
        if isinstance(item, str):
            for stream in self._streams:
                if str(stream.uuid()) == item:
                    return True
            return False

        return item in self._streams

    def __len__(self):
        return len(self._streams)


class StreamSet(StreamSetBase, StreamSetTransformer):
    """
    Public class for a collection of streams
    """

    pass


##########################################################################
## Utility Classes
##########################################################################


class StreamFilter(object):
    """
    Object for storing requested filtering options
    """

    def __init__(
        self, start: int = None, end: int = None, sampling_frequency: int = None, schema = None
    ):
        self.start = to_nanoseconds(start) if start else None
        self.end = to_nanoseconds(end) if end else None
<<<<<<< HEAD
        self.sampling_frequency = (
            int(sampling_frequency) if sampling_frequency else None
        )
        self.schema = schema
=======
        self.sampling_frequency = sampling_frequency if sampling_frequency else None

>>>>>>> b7f6032c
        if self.start is None and self.end is None:
            raise BTRDBValueError("A valid `start` or `end` must be supplied")

        if self.start is not None and self.end is not None and self.start >= self.end:
            raise BTRDBValueError("`start` must be strictly less than `end` argument")


def _to_period_ns(fs: int):
    """Convert sampling rate to sampling period in ns."""
    period = 1 / fs
    period_ns = period * 1e9
    return int(period_ns)


def _coalesce_table_deque(tables: deque):
    main_table = tables.popleft()
    idx = 0
    while len(tables) != 0:
        idx = idx + 1
        t2 = tables.popleft()
        main_table = main_table.join(
            t2, "time", join_type="full outer", right_suffix=f"_{idx}"
        )
    return main_table<|MERGE_RESOLUTION|>--- conflicted
+++ resolved
@@ -1745,10 +1745,18 @@
         """
 
         obj = self.clone()
-        if start is not None or end is not None or sampling_frequency is not None or schema is not None:
+        if (
+            start is not None
+            or end is not None
+            or sampling_frequency is not None
+            or schema is not None
+        ):
             obj.filters.append(
                 StreamFilter(
-                    start=start, end=end, sampling_frequency=sampling_frequency, schema=schema,
+                    start=start,
+                    end=end,
+                    sampling_frequency=sampling_frequency,
+                    schema=schema,
                 )
             )
 
@@ -2154,7 +2162,9 @@
 
         if self.pointwidth is not None:
             if params.pop("schema", None) is not None:
-                raise NotImplementedError("aligned windows queries do not yet support an arrow schema")
+                raise NotImplementedError(
+                    "aligned windows queries do not yet support an arrow schema"
+                )
             # create list of stream.aligned_windows data
             params.update({"pointwidth": self.pointwidth})
             _ = params.pop("sampling_frequency", None)
@@ -2191,7 +2201,9 @@
             # create list of stream.windows data (the windows method should
             # prevent the possibility that only one of these is None)
             if params.pop("schema", None) is not None:
-                raise NotImplementedError("windows queries do not yet support an arrow schema")
+                raise NotImplementedError(
+                    "windows queries do not yet support an arrow schema"
+                )
             _ = params.pop("sampling_frequency", None)
             params.update({"width": self.width})
             windows_gen = self._btrdb._executor.map(
@@ -2230,7 +2242,7 @@
             if len(table) > 0:
                 data = pa.concat_tables(table)
             else:
-                schema = params.pop('schema', None)
+                schema = params.pop("schema", None)
                 if schema is None:
                     schema = pa.schema(
                         [pa.field("time", pa.timestamp("ns", tz="UTC"), nullable=False)]
@@ -2298,19 +2310,17 @@
     """
 
     def __init__(
-        self, start: int = None, end: int = None, sampling_frequency: int = None, schema = None
+        self,
+        start: int = None,
+        end: int = None,
+        sampling_frequency: int = None,
+        schema=None,
     ):
         self.start = to_nanoseconds(start) if start else None
         self.end = to_nanoseconds(end) if end else None
-<<<<<<< HEAD
-        self.sampling_frequency = (
-            int(sampling_frequency) if sampling_frequency else None
-        )
         self.schema = schema
-=======
         self.sampling_frequency = sampling_frequency if sampling_frequency else None
 
->>>>>>> b7f6032c
         if self.start is None and self.end is None:
             raise BTRDBValueError("A valid `start` or `end` must be supplied")
 
